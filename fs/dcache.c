--- conflicted
+++ resolved
@@ -227,14 +227,7 @@
 static void __d_free(struct rcu_head *head)
 {
 	struct dentry *dentry = container_of(head, struct dentry, d_u.d_rcu);
-
-<<<<<<< HEAD
-	if (dname_external(dentry))
-		kfree(dentry->d_name.name);
-=======
-	WARN_ON(!hlist_unhashed(&dentry->d_alias));
->>>>>>> b2060840
-	kmem_cache_free(dentry_cache, dentry); 
+	kmem_cache_free(dentry_cache, dentry);
 }
 
 static void __d_free_external(struct rcu_head *head)
