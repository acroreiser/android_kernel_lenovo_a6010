--- conflicted
+++ resolved
@@ -119,13 +119,6 @@
 	uint32_t copied_total; /* bytes consumed by DSP */
 	uint32_t bytes_received; /* from userspace */
 	uint32_t bytes_sent; /* to DSP */
-
-	uint64_t received_total; /* bytes received from DSP */
-	uint64_t bytes_copied; /* to userspace */
-	uint64_t bytes_read; /* from DSP */
-	uint32_t bytes_read_offset; /* bytes read offset*/
-
-	uint32_t ts_header_offset; /*holds the timestamp header size*/
 
 	int32_t first_buffer;
 	int32_t last_buffer;
@@ -388,51 +381,6 @@
 	return 0;
 }
 
-static int msm_compr_read_buffer(struct msm_compr_audio *prtd)
-{
-	int buffer_length;
-	uint64_t bytes_available;
-	uint64_t buffer_sent;
-	struct audio_aio_read_param param;
-
-	pr_debug("In %s\n", __func__);
-	if (!atomic_read(&prtd->start)) {
-		pr_err("%s: stream is not in started state\n", __func__);
-		return -EINVAL;
-	}
-
-	buffer_length = prtd->codec_param.buffer.fragment_size -
-						 prtd->ts_header_offset;
-	bytes_available = prtd->received_total - prtd->bytes_copied;
-	buffer_sent = prtd->bytes_read - prtd->bytes_copied;
-	if (buffer_sent + buffer_length + prtd->ts_header_offset
-						> prtd->buffer_size) {
-		pr_debug(" %s : Buffer is Full bytes_available: %llu\n",
-				__func__, bytes_available);
-		return 0;
-	}
-
-	param.paddr = prtd->buffer_paddr + prtd->bytes_read_offset +
-						prtd->ts_header_offset;
-	param.len = buffer_length;
-	param.uid = buffer_length;
-	param.flags = prtd->codec_param.codec.flags;
-
-	pr_debug("%s: reading %d bytes from DSP byte_offset = %llu\n",
-			__func__, buffer_length, prtd->bytes_read);
-	if (q6asm_async_read(prtd->audio_client, &param) < 0) {
-		pr_err("%s:q6asm_async_read failed\n", __func__);
-	} else {
-		prtd->bytes_read += buffer_length + prtd->ts_header_offset;
-		prtd->bytes_read_offset += buffer_length +
-							prtd->ts_header_offset;
-		if (prtd->bytes_read_offset >= prtd->buffer_size)
-			prtd->bytes_read_offset -= prtd->buffer_size;
-	}
-
-	return 0;
-}
-
 static void compr_event_handler(uint32_t opcode,
 		uint32_t token, uint32_t *payload, void *priv)
 {
@@ -444,8 +392,6 @@
 	int bytes_available, stream_id;
 	uint32_t stream_index;
 	unsigned long flags;
-	uint64_t read_size;
-	uint32_t *buff_addr;
 
 	if (!prtd) {
 		pr_err("%s: prtd is NULL\n", __func__);
@@ -518,49 +464,6 @@
 
 		spin_unlock_irqrestore(&prtd->lock, flags);
 		break;
-
-	case ASM_DATA_EVENT_READ_DONE_V2:
-		spin_lock_irqsave(&prtd->lock, flags);
-
-		pr_debug("ASM_DATA_EVENT_READ_DONE_V2 offset %d, length %d\n",
-				 prtd->byte_offset, payload[4]);
-
-		if (prtd->ts_header_offset) {
-			/*Update the header for received buffer*/
-			buff_addr = prtd->buffer + prtd->byte_offset;
-			/* Write the length of the buffer*/
-			*buff_addr = prtd->codec_param.buffer.fragment_size
-						 - prtd->ts_header_offset;
-			buff_addr++;
-			/* Write the offset*/
-			*buff_addr = prtd->ts_header_offset;
-			buff_addr++;
-			/*Write the TS LSW*/
-			*buff_addr = payload[6];
-			buff_addr++;
-			/*Write the TS MSW*/
-			*buff_addr = payload[7];
-		}
-		/*Always assume read_size is same as fragment_size*/
-		read_size = prtd->codec_param.buffer.fragment_size;
-		prtd->byte_offset += read_size;
-		prtd->received_total += read_size;
-		if (prtd->byte_offset >= prtd->buffer_size)
-			prtd->byte_offset -= prtd->buffer_size;
-
-		snd_compr_fragment_elapsed(cstream);
-
-		if (!atomic_read(&prtd->start)) {
-			pr_debug("read_done received while not started, treat as xrun");
-			atomic_set(&prtd->xrun, 1);
-			spin_unlock_irqrestore(&prtd->lock, flags);
-			break;
-		}
-		msm_compr_read_buffer(prtd);
-
-		spin_unlock_irqrestore(&prtd->lock, flags);
-		break;
-
 	case ASM_DATA_EVENT_RENDERED_EOS:
 		spin_lock_irqsave(&prtd->lock, flags);
 		pr_debug("%s: ASM_DATA_CMDRSP_EOS token 0x%x,stream id %d\n",
@@ -611,16 +514,9 @@
 		case ASM_SESSION_CMD_RUN_V2:
 			/* check if the first buffer need to be sent to DSP */
 			pr_debug("ASM_SESSION_CMD_RUN_V2\n");
+
 			/* FIXME: A state is a better way, dealing with this*/
 			spin_lock_irqsave(&prtd->lock, flags);
-
-			if (cstream->direction == SND_COMPRESS_CAPTURE) {
-				atomic_set(&prtd->start, 1);
-				msm_compr_read_buffer(prtd);
-				spin_unlock_irqrestore(&prtd->lock, flags);
-				break;
-			}
-
 			if (!prtd->bytes_sent) {
 				bytes_available = prtd->bytes_received - prtd->copied_total;
 				if (bytes_available < cstream->runtime->fragment_size) {
@@ -806,13 +702,13 @@
 		}
 		if (prtd->codec_param.codec.format == SNDRV_PCM_FORMAT_S24_LE)
 			bit_width = 24;
-		ret = q6asm_media_format_block_pcm_format_support_v3(
+		ret = q6asm_media_format_block_pcm_format_support_v2(
 							prtd->audio_client,
 							prtd->sample_rate,
 							prtd->num_channels,
 							bit_width, stream_id,
 							use_default_chmap,
-							chmap, 16);
+							chmap);
 		if (ret < 0)
 			pr_err("%s: CMD Format block failed\n", __func__);
 
@@ -997,8 +893,7 @@
 	return ret;
 }
 
-static int msm_compr_configure_dsp_for_playback
-			(struct snd_compr_stream *cstream)
+static int msm_compr_configure_dsp(struct snd_compr_stream *cstream)
 {
 	struct snd_compr_runtime *runtime = cstream->runtime;
 	struct msm_compr_audio *prtd = runtime->private_data;
@@ -1122,108 +1017,7 @@
 	return ret;
 }
 
-static int msm_compr_configure_dsp_for_capture(struct snd_compr_stream *cstream)
-{
-	struct snd_compr_runtime *runtime = cstream->runtime;
-	struct msm_compr_audio *prtd = runtime->private_data;
-	struct snd_soc_pcm_runtime *soc_prtd = cstream->private_data;
-	uint16_t bits_per_sample;
-	uint16_t sample_word_size;
-	int dir = OUT, ret = 0;
-	struct audio_client *ac = prtd->audio_client;
-	uint32_t stream_index;
-
-	pr_debug("%s:\n", __func__);
-
-	switch (prtd->codec_param.codec.format) {
-	case SNDRV_PCM_FORMAT_S24_LE:
-		bits_per_sample = 24;
-		sample_word_size = 32;
-		break;
-	case SNDRV_PCM_FORMAT_S24_3LE:
-		bits_per_sample = 24;
-		sample_word_size = 24;
-		break;
-	case SNDRV_PCM_FORMAT_S32_LE:
-		bits_per_sample = 32;
-		sample_word_size = 32;
-		break;
-	case SNDRV_PCM_FORMAT_S16_LE:
-	default:
-		bits_per_sample = 16;
-		sample_word_size = 16;
-		break;
-	}
-
-	pr_debug("%s: stream_id %d bits_per_sample %d\n",
-			__func__, ac->stream_id, bits_per_sample);
-
-	ret = q6asm_open_read_v4(prtd->audio_client, FORMAT_LINEAR_PCM,
-		bits_per_sample);
-	if (ret < 0)
-		pr_err("%s: q6asm_open_read failed\n", __func__);
-
-	ret = msm_pcm_routing_reg_phy_stream(soc_prtd->dai_link->be_id,
-			ac->perf_mode,
-			prtd->session_id,
-			SNDRV_PCM_STREAM_CAPTURE);
-	if (ret) {
-		pr_err("%s: stream reg failed:%d\n", __func__, ret);
-		return ret;
-	}
-
-	ret = q6asm_set_io_mode(ac, (COMPRESSED_STREAM_IO | ASYNC_IO_MODE));
-	if (ret < 0) {
-		pr_err("%s: Set IO mode failed\n", __func__);
-		return -EINVAL;
-	}
-
-	stream_index = STREAM_ARRAY_INDEX(ac->stream_id);
-	if (stream_index >= MAX_NUMBER_OF_STREAMS || stream_index < 0) {
-		pr_err("%s: Invalid stream index:%d", __func__, stream_index);
-		return -EINVAL;
-	}
-
-	runtime->fragments = prtd->codec_param.buffer.fragments;
-	runtime->fragment_size = prtd->codec_param.buffer.fragment_size;
-	pr_debug("allocate %d buffers each of size %d\n",
-			runtime->fragments,
-			runtime->fragment_size);
-	ret = q6asm_audio_client_buf_alloc_contiguous(dir, ac,
-					runtime->fragment_size,
-					runtime->fragments);
-	if (ret < 0) {
-		pr_err("Audio Start: Buffer Allocation failed rc = %d\n", ret);
-		return -ENOMEM;
-	}
-
-	prtd->byte_offset    = 0;
-	prtd->received_total = 0;
-	prtd->app_pointer    = 0;
-	prtd->bytes_copied   = 0;
-	prtd->bytes_read     = 0;
-	prtd->bytes_read_offset = 0;
-	prtd->buffer         = ac->port[dir].buf[0].data;
-	prtd->buffer_paddr   = ac->port[dir].buf[0].phys;
-	prtd->buffer_size    = runtime->fragments * runtime->fragment_size;
-
-	/* Bit-0 of flags represent timestamp mode*/
-	if (prtd->codec_param.codec.flags & COMPRESSED_TIMESTAMP_FLAG)
-		prtd->ts_header_offset = sizeof(struct snd_codec_metadata);
-	else
-		prtd->ts_header_offset = 0;
-
-	pr_debug("sample_rate = %d num_channels = %d bits_per_sample = %dsample_word_size = %d\n",
-			prtd->sample_rate, prtd->num_channels, bits_per_sample,
-							 sample_word_size);
-	ret = q6asm_enc_cfg_blk_pcm_format_support_v3(prtd->audio_client,
-					prtd->sample_rate, prtd->num_channels,
-					bits_per_sample, sample_word_size);
-
-	return ret;
-}
-
-static int msm_compr_playback_open(struct snd_compr_stream *cstream)
+static int msm_compr_open(struct snd_compr_stream *cstream)
 {
 	struct snd_compr_runtime *runtime = cstream->runtime;
 	struct snd_soc_pcm_runtime *rtd = cstream->private_data;
@@ -1320,83 +1114,21 @@
 	runtime->private_data = prtd;
 	populate_codec_list(prtd);
 
-	if (!atomic_cmpxchg(&pdata->audio_ocmem_req, 0, 1))
-		audio_ocmem_process_req(AUDIO, true);
-	else
-		atomic_inc(&pdata->audio_ocmem_req);
-	pr_debug("%s: ocmem_req: %d\n", __func__,
-			atomic_read(&pdata->audio_ocmem_req));
+	if (cstream->direction == SND_COMPRESS_PLAYBACK) {
+		if (!atomic_cmpxchg(&pdata->audio_ocmem_req, 0, 1))
+			audio_ocmem_process_req(AUDIO, true);
+		else
+			atomic_inc(&pdata->audio_ocmem_req);
+		pr_debug("%s: ocmem_req: %d\n", __func__,
+				atomic_read(&pdata->audio_ocmem_req));
+	} else {
+		pr_err("%s: Unsupported stream type", __func__);
+	}
 
 	return 0;
 }
 
-static int msm_compr_capture_open(struct snd_compr_stream *cstream)
-{
-	struct snd_compr_runtime *runtime = cstream->runtime;
-	struct snd_soc_pcm_runtime *rtd = cstream->private_data;
-	struct msm_compr_audio *prtd;
-	struct msm_compr_pdata *pdata =
-			snd_soc_platform_get_drvdata(rtd->platform);
-
-	pr_debug("%s\n", __func__);
-	prtd = kzalloc(sizeof(struct msm_compr_audio), GFP_KERNEL);
-	if (prtd == NULL) {
-		pr_err("Failed to allocate memory for msm_compr_audio\n");
-		return -ENOMEM;
-	}
-
-	runtime->private_data = NULL;
-	prtd->cstream = cstream;
-	pdata->cstream[rtd->dai_link->be_id] = cstream;
-
-	prtd->audio_client = q6asm_audio_client_alloc(
-				(app_cb)compr_event_handler, prtd);
-	if (!prtd->audio_client) {
-		pr_err("%s: Could not allocate memory for client\n", __func__);
-		pdata->cstream[rtd->dai_link->be_id] = NULL;
-		kfree(prtd);
-		return -ENOMEM;
-	}
-	pr_debug("%s: session ID %d\n", __func__, prtd->audio_client->session);
-	prtd->audio_client->perf_mode = false;
-	prtd->session_id = prtd->audio_client->session;
-	prtd->codec = FORMAT_LINEAR_PCM;
-	prtd->bytes_copied = 0;
-	prtd->bytes_read = 0;
-	prtd->bytes_read_offset = 0;
-	prtd->received_total = 0;
-	prtd->byte_offset = 0;
-	prtd->sample_rate = 48000;
-	prtd->num_channels = 2;
-	prtd->first_buffer = 0;
-
-	spin_lock_init(&prtd->lock);
-
-	atomic_set(&prtd->eos, 0);
-	atomic_set(&prtd->start, 0);
-	atomic_set(&prtd->drain, 0);
-	atomic_set(&prtd->xrun, 0);
-	atomic_set(&prtd->close, 0);
-	atomic_set(&prtd->wait_on_close, 0);
-	atomic_set(&prtd->error, 0);
-
-	runtime->private_data = prtd;
-
-	return 0;
-}
-
-static int msm_compr_open(struct snd_compr_stream *cstream)
-{
-	int ret = 0;
-
-	if (cstream->direction == SND_COMPRESS_PLAYBACK)
-		ret = msm_compr_playback_open(cstream);
-	else if (cstream->direction == SND_COMPRESS_CAPTURE)
-		ret = msm_compr_capture_open(cstream);
-	return ret;
-}
-
-static int msm_compr_playback_free(struct snd_compr_stream *cstream)
+static int msm_compr_free(struct snd_compr_stream *cstream)
 {
 	struct snd_compr_runtime *runtime;
 	struct msm_compr_audio *prtd;
@@ -1496,90 +1228,10 @@
 		pdata->dec_params[soc_prtd->dai_link->be_id] = NULL;
 	}
 	pdata->is_in_use[soc_prtd->dai_link->be_id] = false;
-<<<<<<< HEAD
 	kfree(prtd);
 	runtime->private_data = NULL;
 
 	return 0;
-}
-
-static int msm_compr_capture_free(struct snd_compr_stream *cstream)
-{
-	struct snd_compr_runtime *runtime;
-	struct msm_compr_audio *prtd;
-	struct snd_soc_pcm_runtime *soc_prtd;
-	struct msm_compr_pdata *pdata;
-	struct audio_client *ac;
-	int dir = OUT, stream_id;
-	unsigned long flags;
-	uint32_t stream_index;
-
-	pr_debug("%s\n", __func__);
-
-	if (!cstream) {
-		pr_err("%s cstream is null\n", __func__);
-		return 0;
-	}
-	runtime = cstream->runtime;
-	soc_prtd = cstream->private_data;
-	if (!runtime || !soc_prtd || !(soc_prtd->platform)) {
-		pr_err("%s runtime or soc_prtd or platform is null\n",
-			__func__);
-		return 0;
-	}
-	prtd = runtime->private_data;
-	if (!prtd) {
-		pr_err("%s prtd is null\n", __func__);
-		return 0;
-	}
-	pdata = snd_soc_platform_get_drvdata(soc_prtd->platform);
-	ac = prtd->audio_client;
-	if (!pdata || !ac) {
-		pr_err("%s pdata or ac is null\n", __func__);
-		return 0;
-	}
-
-	spin_lock_irqsave(&prtd->lock, flags);
-	stream_id = ac->stream_id;
-
-	stream_index = STREAM_ARRAY_INDEX(stream_id);
-	if ((stream_index < MAX_NUMBER_OF_STREAMS && stream_index >= 0)) {
-		spin_unlock_irqrestore(&prtd->lock, flags);
-		pr_debug("close stream %d", stream_id);
-		q6asm_stream_cmd(ac, CMD_CLOSE, stream_id);
-		spin_lock_irqsave(&prtd->lock, flags);
-	}
-	spin_unlock_irqrestore(&prtd->lock, flags);
-
-	pdata->cstream[soc_prtd->dai_link->be_id] = NULL;
-	if (atomic_read(&pdata->audio_ocmem_req) > 1)
-		atomic_dec(&pdata->audio_ocmem_req);
-	else if (atomic_cmpxchg(&pdata->audio_ocmem_req, 1, 0))
-		audio_ocmem_process_req(AUDIO, false);
-	msm_pcm_routing_dereg_phy_stream(soc_prtd->dai_link->be_id,
-					SNDRV_PCM_STREAM_CAPTURE);
-
-	q6asm_audio_client_buf_free_contiguous(dir, ac);
-
-	q6asm_audio_client_free(ac);
-
-=======
->>>>>>> ea3b4b88
-	kfree(prtd);
-	runtime->private_data = NULL;
-
-	return 0;
-}
-
-static int msm_compr_free(struct snd_compr_stream *cstream)
-{
-	int ret = 0;
-
-	if (cstream->direction == SND_COMPRESS_PLAYBACK)
-		ret = msm_compr_playback_free(cstream);
-	else if (cstream->direction == SND_COMPRESS_CAPTURE)
-		ret = msm_compr_capture_free(cstream);
-	return ret;
 }
 
 static bool msm_compr_validate_codec_compr(__u32 codec_id)
@@ -1731,12 +1383,8 @@
 	/* ToDo: remove duplicates */
 	prtd->num_channels = prtd->codec_param.codec.ch_in;
 	prtd->sample_rate = prtd->codec_param.codec.sample_rate;
-	pr_debug("%s: sample_rate %d num_channels %d\n", __func__,
-			 prtd->sample_rate, prtd->num_channels);
-	if (cstream->direction == SND_COMPRESS_PLAYBACK)
-		ret = msm_compr_configure_dsp_for_playback(cstream);
-	else if (cstream->direction == SND_COMPRESS_CAPTURE)
-		ret = msm_compr_configure_dsp_for_capture(cstream);
+	pr_debug("%s: sample_rate %d\n", __func__, prtd->sample_rate);
+	ret = msm_compr_configure_dsp(cstream);
 
 	return ret;
 }
@@ -1824,6 +1472,11 @@
 	int stream_id;
 	uint32_t stream_index;
 
+	if (cstream->direction != SND_COMPRESS_PLAYBACK) {
+		pr_err("%s: Unsupported stream type\n", __func__);
+		return -EINVAL;
+	}
+
 	spin_lock_irqsave(&prtd->lock, flags);
 	if (atomic_read(&prtd->error)) {
 		pr_err("%s Got RESET EVENTS notification, return immediately",
@@ -1838,21 +1491,17 @@
 		pr_debug("%s: SNDRV_PCM_TRIGGER_START\n", __func__);
 		atomic_set(&prtd->start, 1);
 
-		if (cstream->direction == SND_COMPRESS_PLAYBACK) {
-			/* set volume for the stream before RUN */
-			rc = msm_compr_set_volume(cstream, volume[0],
-							 volume[1]);
-			if (rc)
-				pr_err("%s : Set Volume failed : %d\n",
-					__func__, rc);
-
-			rc = msm_compr_init_pp_params(cstream, ac);
-			if (rc)
-				pr_err("%s : init PP params failed : %d\n",
-					__func__, rc);
-		} else {
-			msm_compr_read_buffer(prtd);
-		}
+		/* set volume for the stream before RUN */
+		rc = msm_compr_set_volume(cstream, volume[0], volume[1]);
+		if (rc)
+			pr_err("%s : Set Volume failed : %d\n",
+				__func__, rc);
+
+		rc = msm_compr_init_pp_params(cstream, ac);
+		if (rc)
+			pr_err("%s : init PP params failed : %d\n",
+				__func__, rc);
+
 		/* issue RUN command for the stream */
 		q6asm_run_nowait(prtd->audio_client, 0, 0, 0);
 		break;
@@ -1862,18 +1511,6 @@
 					prtd->gapless_state.gapless_transition);
 		stream_id = ac->stream_id;
 		atomic_set(&prtd->start, 0);
-		if (cstream->direction == SND_COMPRESS_CAPTURE) {
-			q6asm_cmd_nowait(prtd->audio_client, CMD_PAUSE);
-			atomic_set(&prtd->xrun, 0);
-			prtd->received_total = 0;
-			prtd->bytes_copied = 0;
-			prtd->bytes_read = 0;
-			prtd->bytes_read_offset = 0;
-			prtd->byte_offset  = 0;
-			prtd->app_pointer  = 0;
-			spin_unlock_irqrestore(&prtd->lock, flags);
-			break;
-		}
 		if (prtd->next_stream) {
 			pr_debug("%s: interrupt next track wait queues\n",
 								__func__);
@@ -2250,7 +1887,7 @@
 }
 
 static int msm_compr_pointer(struct snd_compr_stream *cstream,
-					struct snd_compr_tstamp *arg)
+				struct snd_compr_tstamp *arg)
 {
 	struct snd_compr_runtime *runtime = cstream->runtime;
 	struct msm_compr_audio *prtd = runtime->private_data;
@@ -2266,69 +1903,61 @@
 	spin_lock_irqsave(&prtd->lock, flags);
 	tstamp.sampling_rate = prtd->sample_rate;
 	tstamp.byte_offset = prtd->byte_offset;
-	if (cstream->direction == SND_COMPRESS_PLAYBACK)
-		tstamp.copied_total = prtd->copied_total;
-	else if (cstream->direction == SND_COMPRESS_CAPTURE)
-		tstamp.copied_total = prtd->received_total;
-
-	if (cstream->direction == SND_COMPRESS_PLAYBACK) {
-		first_buffer = prtd->first_buffer;
-		if (atomic_read(&prtd->error)) {
-			pr_err("%s Got RESET EVENTS notification, return error",
-				__func__);
-			tstamp.pcm_io_frames = 0;
-			memcpy(arg, &tstamp, sizeof(struct snd_compr_tstamp));
-			spin_unlock_irqrestore(&prtd->lock, flags);
-			return -ENETRESET;
-		}
-
-		gapless_transition = prtd->gapless_state.gapless_transition;
+	tstamp.copied_total = prtd->copied_total;
+	first_buffer = prtd->first_buffer;
+	if (atomic_read(&prtd->error)) {
+		pr_err("%s Got RESET EVENTS notification, return error",
+			__func__);
+		tstamp.pcm_io_frames = 0;
+		memcpy(arg, &tstamp, sizeof(struct snd_compr_tstamp));
 		spin_unlock_irqrestore(&prtd->lock, flags);
-
-		/*
-		*Query timestamp from DSP if some data is with it.
-		*This prevents timeouts.
-		*/
-		if (!first_buffer || gapless_transition) {
-			if (gapless_transition)
-				pr_debug("%s session time in gapless transition",
-					__func__);
-			switch (q6core_get_avs_version()) {
-			case (Q6_SUBSYS_AVS2_7):
-			case (Q6_SUBSYS_AVS2_8):
-			{
-				rc = q6asm_get_session_time(prtd->audio_client,
-					       &timestamp);
-				break;
-			}
-			case (Q6_SUBSYS_AVS2_6):
-			{
-				rc = q6asm_get_session_time_legacy(
-						prtd->audio_client, &timestamp);
-				break;
-			}
-			case (Q6_SUBSYS_INVALID):
-			default:
-			{
-				pr_err("%s: UNKNOWN AVS IMAGE VERSION\n",
-								 __func__);
-				rc = -EINVAL;
-				break;
-			}
-			}
-			if (rc < 0) {
-				pr_err("%s: Get Session Time return value =%lld\n",
-					__func__, timestamp);
-				if (atomic_read(&prtd->error))
-					return -ENETRESET;
-				else
-					return -EAGAIN;
-			}
-		} else {
-			timestamp = prtd->marker_timestamp;
+		return -ENETRESET;
+	}
+
+	gapless_transition = prtd->gapless_state.gapless_transition;
+	spin_unlock_irqrestore(&prtd->lock, flags);
+
+	/*
+	 Query timestamp from DSP if some data is with it.
+	 This prevents timeouts.
+	*/
+	if (!first_buffer || gapless_transition) {
+		if (gapless_transition)
+			pr_debug("%s session time in gapless transition",
+				 __func__);
+
+		switch (q6core_get_avs_version()) {
+		case (Q6_SUBSYS_AVS2_7):
+		case (Q6_SUBSYS_AVS2_8):
+		{
+			rc = q6asm_get_session_time(prtd->audio_client,
+						    &timestamp);
+			break;
+		}
+		case (Q6_SUBSYS_AVS2_6):
+		{
+			rc = q6asm_get_session_time_legacy(
+					prtd->audio_client, &timestamp);
+			break;
+		}
+		case (Q6_SUBSYS_INVALID):
+		default:
+		{
+			pr_err("%s: UNKNOWN AVS IMAGE VERSION\n", __func__);
+			rc = -EINVAL;
+			break;
+		}
+		}
+		if (rc < 0) {
+			pr_err("%s: Get Session Time return value =%lld\n",
+				__func__, timestamp);
+			if (atomic_read(&prtd->error))
+				return -ENETRESET;
+			else
+				return -EAGAIN;
 		}
 	} else {
-		spin_unlock_irqrestore(&prtd->lock, flags);
+		timestamp = prtd->marker_timestamp;
 	}
 
 	/* DSP returns timestamp in usec */
@@ -2388,8 +2017,8 @@
 	return 0;
 }
 
-static int msm_compr_playback_copy(struct snd_compr_stream *cstream,
-				  char __user *buf, size_t count)
+static int msm_compr_copy(struct snd_compr_stream *cstream,
+			  char __user *buf, size_t count)
 {
 	struct snd_compr_runtime *runtime = cstream->runtime;
 	struct msm_compr_audio *prtd = runtime->private_data;
@@ -2451,60 +2080,6 @@
 	return count;
 }
 
-static int msm_compr_capture_copy(struct snd_compr_stream *cstream,
-					char __user *buf, size_t count)
-{
-	struct snd_compr_runtime *runtime = cstream->runtime;
-	struct msm_compr_audio *prtd = runtime->private_data;
-	void *source;
-	unsigned long flags;
-
-	pr_debug("%s: count = %zd\n", __func__, count);
-	if (!prtd->buffer) {
-		pr_err("%s: Buffer is not allocated yet ??", __func__);
-		return 0;
-	}
-
-	spin_lock_irqsave(&prtd->lock, flags);
-	if (atomic_read(&prtd->error)) {
-		pr_err("%s Got RESET EVENTS notification", __func__);
-		spin_unlock_irqrestore(&prtd->lock, flags);
-		return -ENETRESET;
-	}
-
-	source = prtd->buffer + prtd->app_pointer;
-	/* check if we have requested amount of data to copy to user*/
-	if (count <= prtd->received_total - prtd->bytes_copied)	{
-		spin_unlock_irqrestore(&prtd->lock, flags);
-		if (copy_to_user(buf, source, count)) {
-			pr_err("copy_to_user failed");
-			return -EFAULT;
-		}
-                spin_lock_irqsave(&prtd->lock, flags);
-		prtd->app_pointer += count;
-		if (prtd->app_pointer >= prtd->buffer_size)
-			prtd->app_pointer -= prtd->buffer_size;
-		prtd->bytes_copied += count;
-	}
-	msm_compr_read_buffer(prtd);
-
-	spin_unlock_irqrestore(&prtd->lock, flags);
-	return count;
-}
-
-static int msm_compr_copy(struct snd_compr_stream *cstream,
-				char __user *buf, size_t count)
-{
-	int ret = 0;
-
-	pr_debug(" In %s\n", __func__);
-	if (cstream->direction == SND_COMPRESS_PLAYBACK)
-		ret = msm_compr_playback_copy(cstream, buf, count);
-	else if (cstream->direction == SND_COMPRESS_CAPTURE)
-		ret = msm_compr_capture_copy(cstream, buf, count);
-	return ret;
-}
-
 static int msm_compr_get_caps(struct snd_compr_stream *cstream,
 				struct snd_compr_caps *arg)
 {
@@ -2532,7 +2107,7 @@
 	case SND_AUDIOCODEC_MP3:
 		codec->num_descriptors = 2;
 		codec->descriptor[0].max_ch = 2;
-		codec->descriptor[0].sample_rates[0] = SNDRV_PCM_RATE_8000_48000;
+		codec->descriptor[0].sample_rates = SNDRV_PCM_RATE_8000_48000;
 		codec->descriptor[0].bit_rate[0] = 320; /* 320kbps */
 		codec->descriptor[0].bit_rate[1] = 128;
 		codec->descriptor[0].num_bitrates = 2;
@@ -2543,7 +2118,7 @@
 	case SND_AUDIOCODEC_AAC:
 		codec->num_descriptors = 2;
 		codec->descriptor[1].max_ch = 2;
-		codec->descriptor[1].sample_rates[0] = SNDRV_PCM_RATE_8000_48000;
+		codec->descriptor[1].sample_rates = SNDRV_PCM_RATE_8000_48000;
 		codec->descriptor[1].bit_rate[0] = 320; /* 320kbps */
 		codec->descriptor[1].bit_rate[1] = 128;
 		codec->descriptor[1].num_bitrates = 2;
@@ -2944,7 +2519,7 @@
 	return 0;
 }
 
-static int msm_compr_playback_app_type_cfg_put(struct snd_kcontrol *kcontrol,
+static int msm_compr_app_type_cfg_put(struct snd_kcontrol *kcontrol,
 				      struct snd_ctl_elem_value *ucontrol)
 {
 	u64 fe_id = kcontrol->private_value;
@@ -2966,77 +2541,15 @@
 	pr_debug("%s: app_type- %d acdb_dev_id- %d sample_rate- %d\n",
 		__func__, app_type, acdb_dev_id, sample_rate);
 	msm_pcm_routing_reg_stream_app_type_cfg(fe_id, app_type,
-						acdb_dev_id, sample_rate, SESSION_TYPE_RX);
+						acdb_dev_id, sample_rate, SESSION_TYPE_TX);
 
 	return 0;
 }
 
-static int msm_compr_playback_app_type_cfg_get(struct snd_kcontrol *kcontrol,
+static int msm_compr_app_type_cfg_get(struct snd_kcontrol *kcontrol,
 				      struct snd_ctl_elem_value *ucontrol)
 {
 	return 0;
-}
-
-static int msm_compr_capture_app_type_cfg_put(struct snd_kcontrol *kcontrol,
-					struct snd_ctl_elem_value *ucontrol)
-{
-	u64 fe_id = kcontrol->private_value;
-	int app_type;
-	int acdb_dev_id;
-	int sample_rate = 48000;
-
-	pr_debug("%s: fe_id- %llu\n", __func__, fe_id);
-	if (fe_id >= MSM_FRONTEND_DAI_MAX) {
-		pr_err("%s Received out of bounds fe_id %llu\n",
-			__func__, fe_id);
-		return -EINVAL;
-	}
-
-	app_type = ucontrol->value.integer.value[0];
-	acdb_dev_id = ucontrol->value.integer.value[1];
-	if (0 != ucontrol->value.integer.value[2])
-		sample_rate = ucontrol->value.integer.value[2];
-	pr_debug("%s: app_type- %d acdb_dev_id- %d sample_rate- %d session_type- %d\n",
-		__func__, app_type, acdb_dev_id, sample_rate, SESSION_TYPE_TX);
-	msm_pcm_routing_reg_stream_app_type_cfg(fe_id, app_type,
-		acdb_dev_id, sample_rate, SESSION_TYPE_TX);
-
-	return 0;
-}
-
-static int msm_compr_capture_app_type_cfg_get(struct snd_kcontrol *kcontrol,
-					struct snd_ctl_elem_value *ucontrol)
-{
-	u64 fe_id = kcontrol->private_value;
-	int ret = 0;
-	int app_type;
-	int acdb_dev_id;
-	int sample_rate;
-
-	pr_debug("%s: fe_id- %llu\n", __func__, fe_id);
-	if (fe_id >= MSM_FRONTEND_DAI_MAX) {
-		pr_err("%s Received out of bounds fe_id %llu\n",
-			__func__, fe_id);
-		ret = -EINVAL;
-		goto done;
-	}
-
-	ret = msm_pcm_routing_get_stream_app_type_cfg(fe_id, SESSION_TYPE_TX,
-		&app_type, &acdb_dev_id, &sample_rate);
-	if (ret < 0) {
-		pr_err("%s: msm_pcm_routing_get_stream_app_type_cfg failed returned %d\n",
-			__func__, ret);
-		goto done;
-	}
-
-	ucontrol->value.integer.value[0] = app_type;
-	ucontrol->value.integer.value[1] = acdb_dev_id;
-	ucontrol->value.integer.value[2] = sample_rate;
-	pr_debug("%s: fedai_id %llu, session_type %d, app_type %d, acdb_dev_id %d, sample_rate %d\n",
-		__func__, fe_id, SESSION_TYPE_TX,
-		app_type, acdb_dev_id, sample_rate);
-done:
-	return ret;
 }
 
 static int msm_compr_channel_map_put(struct snd_kcontrol *kcontrol,
@@ -3361,8 +2874,7 @@
 
 static int msm_compr_add_app_type_cfg_control(struct snd_soc_pcm_runtime *rtd)
 {
-	const char *playback_mixer_ctl_name	= "Audio Stream";
-	const char *capture_mixer_ctl_name	= "Audio Stream Capture";
+	const char *mixer_ctl_name	= "Audio Stream";
 	const char *deviceNo		= "NN";
 	const char *suffix		= "App Type Cfg";
 	char *mixer_str = NULL;
@@ -3373,8 +2885,8 @@
 		.name = "?",
 		.access = SNDRV_CTL_ELEM_ACCESS_READWRITE,
 		.info = msm_compr_app_type_cfg_info,
-		.put = msm_compr_playback_app_type_cfg_put,
-		.get = msm_compr_playback_app_type_cfg_get,
+		.put = msm_compr_app_type_cfg_put,
+		.get = msm_compr_app_type_cfg_get,
 		.private_value = 0,
 		}
 	};
@@ -3385,15 +2897,11 @@
 	}
 
 	pr_debug("%s: added new compr FE ctl with name %s, id %d, cpu dai %s, device no %d\n",
-		__func__, rtd->dai_link->name, rtd->dai_link->be_id,
-			rtd->dai_link->cpu_dai_name, rtd->pcm->device);
-	if (rtd->compr->direction == SND_COMPRESS_PLAYBACK)
-		ctl_len = strlen(playback_mixer_ctl_name) + 1 + strlen(deviceNo)
-			 + 1 + strlen(suffix) + 1;
-	else
-		ctl_len = strlen(capture_mixer_ctl_name) + 1 + strlen(deviceNo)
-			+ 1 + strlen(suffix) + 1;
-
+		 __func__, rtd->dai_link->name, rtd->dai_link->be_id,
+		 rtd->dai_link->cpu_dai_name, rtd->pcm->device);
+
+	ctl_len = strlen(mixer_ctl_name) + 1 + strlen(deviceNo) + 1 +
+		  strlen(suffix) + 1;
 	mixer_str = kzalloc(ctl_len, GFP_KERNEL);
 
 	if (!mixer_str) {
@@ -3401,31 +2909,14 @@
 		return 0;
 	}
 
-	if (rtd->compr->direction == SND_COMPRESS_PLAYBACK)
-		snprintf(mixer_str, ctl_len, "%s %d %s",
-			 playback_mixer_ctl_name, rtd->pcm->device, suffix);
-	else
-		snprintf(mixer_str, ctl_len, "%s %d %s",
-			 capture_mixer_ctl_name, rtd->pcm->device, suffix);
-
+	snprintf(mixer_str, ctl_len, "%s %d %s", mixer_ctl_name,
+		 rtd->pcm->device, suffix);
 	fe_app_type_cfg_control[0].name = mixer_str;
 	fe_app_type_cfg_control[0].private_value = rtd->dai_link->be_id;
-
-	if (rtd->compr->direction == SND_COMPRESS_PLAYBACK) {
-		fe_app_type_cfg_control[0].put =
-					 msm_compr_playback_app_type_cfg_put;
-		fe_app_type_cfg_control[0].get =
-					 msm_compr_playback_app_type_cfg_get;
-	} else {
-		fe_app_type_cfg_control[0].put =
-					 msm_compr_capture_app_type_cfg_put;
-		fe_app_type_cfg_control[0].get =
-					 msm_compr_capture_app_type_cfg_get;
-	}
 	pr_debug("Registering new mixer ctl %s", mixer_str);
 	snd_soc_add_platform_controls(rtd->platform,
-				fe_app_type_cfg_control,
-				ARRAY_SIZE(fe_app_type_cfg_control));
+				      fe_app_type_cfg_control,
+				      ARRAY_SIZE(fe_app_type_cfg_control));
 	kfree(mixer_str);
 	return 0;
 }
@@ -3581,4 +3072,4 @@
 module_exit(msm_soc_platform_exit);
 
 MODULE_DESCRIPTION("Compress Offload platform driver");
-MODULE_LICENSE("GPL v2");+MODULE_LICENSE("GPL v2");
