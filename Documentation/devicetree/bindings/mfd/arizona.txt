--- conflicted
+++ resolved
@@ -11,13 +11,10 @@
         "wlf,wm8280"
         "wlf,wm8281"
         "wlf,wm8997"
-<<<<<<< HEAD
         "wlf,WM8998"
         "wlf,wm1814"
-=======
         "wlf,wm1831"
         "cirrus,cs47l24"
->>>>>>> 30939f60
 
   - reg : I2C slave address when connected using I2C, chip select number when
     using SPI.
