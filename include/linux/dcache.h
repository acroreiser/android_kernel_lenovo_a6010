--- conflicted
+++ resolved
@@ -423,13 +423,8 @@
 extern int sysctl_vfs_cache_pressure;
 
 struct name_snapshot {
-<<<<<<< HEAD
-	const char *name;
-	char inline_name[DNAME_INLINE_LEN];
-=======
        const char *name;
        char inline_name[DNAME_INLINE_LEN];
->>>>>>> b2060840
 };
 void take_dentry_name_snapshot(struct name_snapshot *, struct dentry *);
 void release_dentry_name_snapshot(struct name_snapshot *);
