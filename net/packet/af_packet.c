/*
 * INET		An implementation of the TCP/IP protocol suite for the LINUX
 *		operating system.  INET is implemented using the  BSD Socket
 *		interface as the means of communication with the user level.
 *
 *		PACKET - implements raw packet sockets.
 *
 * Authors:	Ross Biro
 *		Fred N. van Kempen, <waltje@uWalt.NL.Mugnet.ORG>
 *		Alan Cox, <gw4pts@gw4pts.ampr.org>
 *
 * Fixes:
 *		Alan Cox	:	verify_area() now used correctly
 *		Alan Cox	:	new skbuff lists, look ma no backlogs!
 *		Alan Cox	:	tidied skbuff lists.
 *		Alan Cox	:	Now uses generic datagram routines I
 *					added. Also fixed the peek/read crash
 *					from all old Linux datagram code.
 *		Alan Cox	:	Uses the improved datagram code.
 *		Alan Cox	:	Added NULL's for socket options.
 *		Alan Cox	:	Re-commented the code.
 *		Alan Cox	:	Use new kernel side addressing
 *		Rob Janssen	:	Correct MTU usage.
 *		Dave Platt	:	Counter leaks caused by incorrect
 *					interrupt locking and some slightly
 *					dubious gcc output. Can you read
 *					compiler: it said _VOLATILE_
 *	Richard Kooijman	:	Timestamp fixes.
 *		Alan Cox	:	New buffers. Use sk->mac.raw.
 *		Alan Cox	:	sendmsg/recvmsg support.
 *		Alan Cox	:	Protocol setting support
 *	Alexey Kuznetsov	:	Untied from IPv4 stack.
 *	Cyrus Durgin		:	Fixed kerneld for kmod.
 *	Michal Ostrowski        :       Module initialization cleanup.
 *         Ulises Alonso        :       Frame number limit removal and
 *                                      packet_set_ring memory leak.
 *		Eric Biederman	:	Allow for > 8 byte hardware addresses.
 *					The convention is that longer addresses
 *					will simply extend the hardware address
 *					byte arrays at the end of sockaddr_ll
 *					and packet_mreq.
 *		Johann Baudy	:	Added TX RING.
 *		Chetan Loke	:	Implemented TPACKET_V3 block abstraction
 *					layer.
 *					Copyright (C) 2011, <lokec@ccs.neu.edu>
 *
 *
 *		This program is free software; you can redistribute it and/or
 *		modify it under the terms of the GNU General Public License
 *		as published by the Free Software Foundation; either version
 *		2 of the License, or (at your option) any later version.
 *
 */

#include <linux/types.h>
#include <linux/mm.h>
#include <linux/capability.h>
#include <linux/fcntl.h>
#include <linux/socket.h>
#include <linux/in.h>
#include <linux/inet.h>
#include <linux/netdevice.h>
#include <linux/if_packet.h>
#include <linux/wireless.h>
#include <linux/kernel.h>
#include <linux/kmod.h>
#include <linux/slab.h>
#include <linux/vmalloc.h>
#include <net/net_namespace.h>
#include <net/ip.h>
#include <net/protocol.h>
#include <linux/skbuff.h>
#include <net/sock.h>
#include <linux/errno.h>
#include <linux/timer.h>
#include <asm/uaccess.h>
#include <asm/ioctls.h>
#include <asm/page.h>
#include <asm/cacheflush.h>
#include <asm/io.h>
#include <linux/proc_fs.h>
#include <linux/seq_file.h>
#include <linux/poll.h>
#include <linux/module.h>
#include <linux/init.h>
#include <linux/mutex.h>
#include <linux/if_vlan.h>
#include <linux/virtio_net.h>
#include <linux/errqueue.h>
#include <linux/net_tstamp.h>

#ifdef CONFIG_INET
#include <net/inet_common.h>
#endif

#include "internal.h"

/*
   Assumptions:
   - if device has no dev->hard_header routine, it adds and removes ll header
     inside itself. In this case ll header is invisible outside of device,
     but higher levels still should reserve dev->hard_header_len.
     Some devices are enough clever to reallocate skb, when header
     will not fit to reserved space (tunnel), another ones are silly
     (PPP).
   - packet socket receives packets with pulled ll header,
     so that SOCK_RAW should push it back.

On receive:
-----------

Incoming, dev->hard_header!=NULL
   mac_header -> ll header
   data       -> data

Outgoing, dev->hard_header!=NULL
   mac_header -> ll header
   data       -> ll header

Incoming, dev->hard_header==NULL
   mac_header -> UNKNOWN position. It is very likely, that it points to ll
		 header.  PPP makes it, that is wrong, because introduce
		 assymetry between rx and tx paths.
   data       -> data

Outgoing, dev->hard_header==NULL
   mac_header -> data. ll header is still not built!
   data       -> data

Resume
  If dev->hard_header==NULL we are unlikely to restore sensible ll header.


On transmit:
------------

dev->hard_header != NULL
   mac_header -> ll header
   data       -> ll header

dev->hard_header == NULL (ll header is added by device, we cannot control it)
   mac_header -> data
   data       -> data

   We should set nh.raw on output to correct posistion,
   packet classifier depends on it.
 */

/* Private packet socket structures. */

/* identical to struct packet_mreq except it has
 * a longer address field.
 */
struct packet_mreq_max {
	int		mr_ifindex;
	unsigned short	mr_type;
	unsigned short	mr_alen;
	unsigned char	mr_address[MAX_ADDR_LEN];
};

union tpacket_uhdr {
	struct tpacket_hdr  *h1;
	struct tpacket2_hdr *h2;
	struct tpacket3_hdr *h3;
	void *raw;
};

static int packet_set_ring(struct sock *sk, union tpacket_req_u *req_u,
		int closing, int tx_ring);

#define V3_ALIGNMENT	(8)

#define BLK_HDR_LEN	(ALIGN(sizeof(struct tpacket_block_desc), V3_ALIGNMENT))

#define BLK_PLUS_PRIV(sz_of_priv) \
	(BLK_HDR_LEN + ALIGN((sz_of_priv), V3_ALIGNMENT))

#define PGV_FROM_VMALLOC 1

#define BLOCK_STATUS(x)	((x)->hdr.bh1.block_status)
#define BLOCK_NUM_PKTS(x)	((x)->hdr.bh1.num_pkts)
#define BLOCK_O2FP(x)		((x)->hdr.bh1.offset_to_first_pkt)
#define BLOCK_LEN(x)		((x)->hdr.bh1.blk_len)
#define BLOCK_SNUM(x)		((x)->hdr.bh1.seq_num)
#define BLOCK_O2PRIV(x)	((x)->offset_to_priv)
#define BLOCK_PRIV(x)		((void *)((char *)(x) + BLOCK_O2PRIV(x)))

struct packet_sock;
static int tpacket_snd(struct packet_sock *po, struct msghdr *msg);
static int tpacket_rcv(struct sk_buff *skb, struct net_device *dev,
		       struct packet_type *pt, struct net_device *orig_dev);

static void *packet_previous_frame(struct packet_sock *po,
		struct packet_ring_buffer *rb,
		int status);
static void packet_increment_head(struct packet_ring_buffer *buff);
static int prb_curr_blk_in_use(struct tpacket_kbdq_core *,
			struct tpacket_block_desc *);
static void *prb_dispatch_next_block(struct tpacket_kbdq_core *,
			struct packet_sock *);
static void prb_retire_current_block(struct tpacket_kbdq_core *,
		struct packet_sock *, unsigned int status);
static int prb_queue_frozen(struct tpacket_kbdq_core *);
static void prb_open_block(struct tpacket_kbdq_core *,
		struct tpacket_block_desc *);
static void prb_retire_rx_blk_timer_expired(unsigned long);
static void _prb_refresh_rx_retire_blk_timer(struct tpacket_kbdq_core *);
static void prb_init_blk_timer(struct packet_sock *,
		struct tpacket_kbdq_core *,
		void (*func) (unsigned long));
static void prb_fill_rxhash(struct tpacket_kbdq_core *, struct tpacket3_hdr *);
static void prb_clear_rxhash(struct tpacket_kbdq_core *,
		struct tpacket3_hdr *);
static void prb_fill_vlan_info(struct tpacket_kbdq_core *,
		struct tpacket3_hdr *);
static void packet_flush_mclist(struct sock *sk);

struct packet_skb_cb {
	unsigned int origlen;
	union {
		struct sockaddr_pkt pkt;
		struct sockaddr_ll ll;
	} sa;
};

#define PACKET_SKB_CB(__skb)	((struct packet_skb_cb *)((__skb)->cb))

#define GET_PBDQC_FROM_RB(x)	((struct tpacket_kbdq_core *)(&(x)->prb_bdqc))
#define GET_PBLOCK_DESC(x, bid)	\
	((struct tpacket_block_desc *)((x)->pkbdq[(bid)].buffer))
#define GET_CURR_PBLOCK_DESC_FROM_CORE(x)	\
	((struct tpacket_block_desc *)((x)->pkbdq[(x)->kactive_blk_num].buffer))
#define GET_NEXT_PRB_BLK_NUM(x) \
	(((x)->kactive_blk_num < ((x)->knum_blocks-1)) ? \
	((x)->kactive_blk_num+1) : 0)

static void __fanout_unlink(struct sock *sk, struct packet_sock *po);
static void __fanout_link(struct sock *sk, struct packet_sock *po);

static struct net_device *packet_cached_dev_get(struct packet_sock *po)
{
	struct net_device *dev;

	rcu_read_lock();
	dev = rcu_dereference(po->cached_dev);
	if (likely(dev))
		dev_hold(dev);
	rcu_read_unlock();

	return dev;
}

static void packet_cached_dev_assign(struct packet_sock *po,
				     struct net_device *dev)
{
	rcu_assign_pointer(po->cached_dev, dev);
}

static void packet_cached_dev_reset(struct packet_sock *po)
{
	RCU_INIT_POINTER(po->cached_dev, NULL);
}

/* register_prot_hook must be invoked with the po->bind_lock held,
 * or from a context in which asynchronous accesses to the packet
 * socket is not possible (packet_create()).
 */
static void register_prot_hook(struct sock *sk)
{
	struct packet_sock *po = pkt_sk(sk);

	if (!po->running) {
		if (po->fanout)
			__fanout_link(sk, po);
		else
			dev_add_pack(&po->prot_hook);

		sock_hold(sk);
		po->running = 1;
	}
}

/* {,__}unregister_prot_hook() must be invoked with the po->bind_lock
 * held.   If the sync parameter is true, we will temporarily drop
 * the po->bind_lock and do a synchronize_net to make sure no
 * asynchronous packet processing paths still refer to the elements
 * of po->prot_hook.  If the sync parameter is false, it is the
 * callers responsibility to take care of this.
 */
static void __unregister_prot_hook(struct sock *sk, bool sync)
{
	struct packet_sock *po = pkt_sk(sk);

	po->running = 0;

	if (po->fanout)
		__fanout_unlink(sk, po);
	else
		__dev_remove_pack(&po->prot_hook);

	__sock_put(sk);

	if (sync) {
		spin_unlock(&po->bind_lock);
		synchronize_net();
		spin_lock(&po->bind_lock);
	}
}

static void unregister_prot_hook(struct sock *sk, bool sync)
{
	struct packet_sock *po = pkt_sk(sk);

	if (po->running)
		__unregister_prot_hook(sk, sync);
}

static inline __pure struct page *pgv_to_page(void *addr)
{
	if (is_vmalloc_addr(addr))
		return vmalloc_to_page(addr);
	return virt_to_page(addr);
}

static void __packet_set_status(struct packet_sock *po, void *frame, int status)
{
	union tpacket_uhdr h;

	h.raw = frame;
	switch (po->tp_version) {
	case TPACKET_V1:
		h.h1->tp_status = status;
		flush_dcache_page(pgv_to_page(&h.h1->tp_status));
		break;
	case TPACKET_V2:
		h.h2->tp_status = status;
		flush_dcache_page(pgv_to_page(&h.h2->tp_status));
		break;
	case TPACKET_V3:
	default:
		WARN(1, "TPACKET version not supported.\n");
		BUG();
	}

	smp_wmb();
}

static int __packet_get_status(struct packet_sock *po, void *frame)
{
	union tpacket_uhdr h;

	smp_rmb();

	h.raw = frame;
	switch (po->tp_version) {
	case TPACKET_V1:
		flush_dcache_page(pgv_to_page(&h.h1->tp_status));
		return h.h1->tp_status;
	case TPACKET_V2:
		flush_dcache_page(pgv_to_page(&h.h2->tp_status));
		return h.h2->tp_status;
	case TPACKET_V3:
	default:
		WARN(1, "TPACKET version not supported.\n");
		BUG();
		return 0;
	}
}

static __u32 tpacket_get_timestamp(struct sk_buff *skb, struct timespec *ts,
				   unsigned int flags)
{
	struct skb_shared_hwtstamps *shhwtstamps = skb_hwtstamps(skb);

	if (shhwtstamps) {
		if ((flags & SOF_TIMESTAMPING_SYS_HARDWARE) &&
		    ktime_to_timespec_cond(shhwtstamps->syststamp, ts))
			return TP_STATUS_TS_SYS_HARDWARE;
		if ((flags & SOF_TIMESTAMPING_RAW_HARDWARE) &&
		    ktime_to_timespec_cond(shhwtstamps->hwtstamp, ts))
			return TP_STATUS_TS_RAW_HARDWARE;
	}

	if (ktime_to_timespec_cond(skb->tstamp, ts))
		return TP_STATUS_TS_SOFTWARE;

	return 0;
}

static __u32 __packet_set_timestamp(struct packet_sock *po, void *frame,
				    struct sk_buff *skb)
{
	union tpacket_uhdr h;
	struct timespec ts;
	__u32 ts_status;

	if (!(ts_status = tpacket_get_timestamp(skb, &ts, po->tp_tstamp)))
		return 0;

	h.raw = frame;
	switch (po->tp_version) {
	case TPACKET_V1:
		h.h1->tp_sec = ts.tv_sec;
		h.h1->tp_usec = ts.tv_nsec / NSEC_PER_USEC;
		break;
	case TPACKET_V2:
		h.h2->tp_sec = ts.tv_sec;
		h.h2->tp_nsec = ts.tv_nsec;
		break;
	case TPACKET_V3:
	default:
		WARN(1, "TPACKET version not supported.\n");
		BUG();
	}

	/* one flush is safe, as both fields always lie on the same cacheline */
	flush_dcache_page(pgv_to_page(&h.h1->tp_sec));
	smp_wmb();

	return ts_status;
}

static void *packet_lookup_frame(struct packet_sock *po,
		struct packet_ring_buffer *rb,
		unsigned int position,
		int status)
{
	unsigned int pg_vec_pos, frame_offset;
	union tpacket_uhdr h;

	pg_vec_pos = position / rb->frames_per_block;
	frame_offset = position % rb->frames_per_block;

	h.raw = rb->pg_vec[pg_vec_pos].buffer +
		(frame_offset * rb->frame_size);

	if (status != __packet_get_status(po, h.raw))
		return NULL;

	return h.raw;
}

static void *packet_current_frame(struct packet_sock *po,
		struct packet_ring_buffer *rb,
		int status)
{
	return packet_lookup_frame(po, rb, rb->head, status);
}

static void prb_del_retire_blk_timer(struct tpacket_kbdq_core *pkc)
{
	del_timer_sync(&pkc->retire_blk_timer);
}

static void prb_shutdown_retire_blk_timer(struct packet_sock *po,
		int tx_ring,
		struct sk_buff_head *rb_queue)
{
	struct tpacket_kbdq_core *pkc;

	pkc = tx_ring ? &po->tx_ring.prb_bdqc : &po->rx_ring.prb_bdqc;

	spin_lock_bh(&rb_queue->lock);
	pkc->delete_blk_timer = 1;
	spin_unlock_bh(&rb_queue->lock);

	prb_del_retire_blk_timer(pkc);
}

static void prb_init_blk_timer(struct packet_sock *po,
		struct tpacket_kbdq_core *pkc,
		void (*func) (unsigned long))
{
	init_timer(&pkc->retire_blk_timer);
	pkc->retire_blk_timer.data = (long)po;
	pkc->retire_blk_timer.function = func;
	pkc->retire_blk_timer.expires = jiffies;
}

static void prb_setup_retire_blk_timer(struct packet_sock *po, int tx_ring)
{
	struct tpacket_kbdq_core *pkc;

	if (tx_ring)
		BUG();

	pkc = tx_ring ? &po->tx_ring.prb_bdqc : &po->rx_ring.prb_bdqc;
	prb_init_blk_timer(po, pkc, prb_retire_rx_blk_timer_expired);
}

static int prb_calc_retire_blk_tmo(struct packet_sock *po,
				int blk_size_in_bytes)
{
	struct net_device *dev;
	unsigned int mbits = 0, msec = 0, div = 0, tmo = 0;
	struct ethtool_cmd ecmd;
	int err;
	u32 speed;

	rtnl_lock();
	dev = __dev_get_by_index(sock_net(&po->sk), po->ifindex);
	if (unlikely(!dev)) {
		rtnl_unlock();
		return DEFAULT_PRB_RETIRE_TOV;
	}
	err = __ethtool_get_settings(dev, &ecmd);
	speed = ethtool_cmd_speed(&ecmd);
	rtnl_unlock();
	if (!err) {
		/*
		 * If the link speed is so slow you don't really
		 * need to worry about perf anyways
		 */
		if (speed < SPEED_1000 || speed == SPEED_UNKNOWN) {
			return DEFAULT_PRB_RETIRE_TOV;
		} else {
			msec = 1;
			div = speed / 1000;
		}
	}

	mbits = (blk_size_in_bytes * 8) / (1024 * 1024);

	if (div)
		mbits /= div;

	tmo = mbits * msec;

	if (div)
		return tmo+1;
	return tmo;
}

static void prb_init_ft_ops(struct tpacket_kbdq_core *p1,
			union tpacket_req_u *req_u)
{
	p1->feature_req_word = req_u->req3.tp_feature_req_word;
}

static void init_prb_bdqc(struct packet_sock *po,
			struct packet_ring_buffer *rb,
			struct pgv *pg_vec,
			union tpacket_req_u *req_u, int tx_ring)
{
	struct tpacket_kbdq_core *p1 = &rb->prb_bdqc;
	struct tpacket_block_desc *pbd;

	memset(p1, 0x0, sizeof(*p1));

	p1->knxt_seq_num = 1;
	p1->pkbdq = pg_vec;
	pbd = (struct tpacket_block_desc *)pg_vec[0].buffer;
	p1->pkblk_start	= pg_vec[0].buffer;
	p1->kblk_size = req_u->req3.tp_block_size;
	p1->knum_blocks	= req_u->req3.tp_block_nr;
	p1->hdrlen = po->tp_hdrlen;
	p1->version = po->tp_version;
	p1->last_kactive_blk_num = 0;
	po->stats.stats3.tp_freeze_q_cnt = 0;
	if (req_u->req3.tp_retire_blk_tov)
		p1->retire_blk_tov = req_u->req3.tp_retire_blk_tov;
	else
		p1->retire_blk_tov = prb_calc_retire_blk_tmo(po,
						req_u->req3.tp_block_size);
	p1->tov_in_jiffies = msecs_to_jiffies(p1->retire_blk_tov);
	p1->blk_sizeof_priv = req_u->req3.tp_sizeof_priv;

	p1->max_frame_len = p1->kblk_size - BLK_PLUS_PRIV(p1->blk_sizeof_priv);
	prb_init_ft_ops(p1, req_u);
	prb_setup_retire_blk_timer(po, tx_ring);
	prb_open_block(p1, pbd);
}

/*  Do NOT update the last_blk_num first.
 *  Assumes sk_buff_head lock is held.
 */
static void _prb_refresh_rx_retire_blk_timer(struct tpacket_kbdq_core *pkc)
{
	mod_timer(&pkc->retire_blk_timer,
			jiffies + pkc->tov_in_jiffies);
	pkc->last_kactive_blk_num = pkc->kactive_blk_num;
}

/*
 * Timer logic:
 * 1) We refresh the timer only when we open a block.
 *    By doing this we don't waste cycles refreshing the timer
 *	  on packet-by-packet basis.
 *
 * With a 1MB block-size, on a 1Gbps line, it will take
 * i) ~8 ms to fill a block + ii) memcpy etc.
 * In this cut we are not accounting for the memcpy time.
 *
 * So, if the user sets the 'tmo' to 10ms then the timer
 * will never fire while the block is still getting filled
 * (which is what we want). However, the user could choose
 * to close a block early and that's fine.
 *
 * But when the timer does fire, we check whether or not to refresh it.
 * Since the tmo granularity is in msecs, it is not too expensive
 * to refresh the timer, lets say every '8' msecs.
 * Either the user can set the 'tmo' or we can derive it based on
 * a) line-speed and b) block-size.
 * prb_calc_retire_blk_tmo() calculates the tmo.
 *
 */
static void prb_retire_rx_blk_timer_expired(unsigned long data)
{
	struct packet_sock *po = (struct packet_sock *)data;
	struct tpacket_kbdq_core *pkc = &po->rx_ring.prb_bdqc;
	unsigned int frozen;
	struct tpacket_block_desc *pbd;

	spin_lock(&po->sk.sk_receive_queue.lock);

	frozen = prb_queue_frozen(pkc);
	pbd = GET_CURR_PBLOCK_DESC_FROM_CORE(pkc);

	if (unlikely(pkc->delete_blk_timer))
		goto out;

	/* We only need to plug the race when the block is partially filled.
	 * tpacket_rcv:
	 *		lock(); increment BLOCK_NUM_PKTS; unlock()
	 *		copy_bits() is in progress ...
	 *		timer fires on other cpu:
	 *		we can't retire the current block because copy_bits
	 *		is in progress.
	 *
	 */
	if (BLOCK_NUM_PKTS(pbd)) {
		while (atomic_read(&pkc->blk_fill_in_prog)) {
			/* Waiting for skb_copy_bits to finish... */
			cpu_relax();
		}
	}

	if (pkc->last_kactive_blk_num == pkc->kactive_blk_num) {
		if (!frozen) {
			prb_retire_current_block(pkc, po, TP_STATUS_BLK_TMO);
			if (!prb_dispatch_next_block(pkc, po))
				goto refresh_timer;
			else
				goto out;
		} else {
			/* Case 1. Queue was frozen because user-space was
			 *	   lagging behind.
			 */
			if (prb_curr_blk_in_use(pkc, pbd)) {
				/*
				 * Ok, user-space is still behind.
				 * So just refresh the timer.
				 */
				goto refresh_timer;
			} else {
			       /* Case 2. queue was frozen,user-space caught up,
				* now the link went idle && the timer fired.
				* We don't have a block to close.So we open this
				* block and restart the timer.
				* opening a block thaws the queue,restarts timer
				* Thawing/timer-refresh is a side effect.
				*/
				prb_open_block(pkc, pbd);
				goto out;
			}
		}
	}

refresh_timer:
	_prb_refresh_rx_retire_blk_timer(pkc);

out:
	spin_unlock(&po->sk.sk_receive_queue.lock);
}

static void prb_flush_block(struct tpacket_kbdq_core *pkc1,
		struct tpacket_block_desc *pbd1, __u32 status)
{
	/* Flush everything minus the block header */

#if ARCH_IMPLEMENTS_FLUSH_DCACHE_PAGE == 1
	u8 *start, *end;

	start = (u8 *)pbd1;

	/* Skip the block header(we know header WILL fit in 4K) */
	start += PAGE_SIZE;

	end = (u8 *)PAGE_ALIGN((unsigned long)pkc1->pkblk_end);
	for (; start < end; start += PAGE_SIZE)
		flush_dcache_page(pgv_to_page(start));

	smp_wmb();
#endif

	/* Now update the block status. */

	BLOCK_STATUS(pbd1) = status;

	/* Flush the block header */

#if ARCH_IMPLEMENTS_FLUSH_DCACHE_PAGE == 1
	start = (u8 *)pbd1;
	flush_dcache_page(pgv_to_page(start));

	smp_wmb();
#endif
}

/*
 * Side effect:
 *
 * 1) flush the block
 * 2) Increment active_blk_num
 *
 * Note:We DONT refresh the timer on purpose.
 *	Because almost always the next block will be opened.
 */
static void prb_close_block(struct tpacket_kbdq_core *pkc1,
		struct tpacket_block_desc *pbd1,
		struct packet_sock *po, unsigned int stat)
{
	__u32 status = TP_STATUS_USER | stat;

	struct tpacket3_hdr *last_pkt;
	struct tpacket_hdr_v1 *h1 = &pbd1->hdr.bh1;

	if (po->stats.stats3.tp_drops)
		status |= TP_STATUS_LOSING;

	last_pkt = (struct tpacket3_hdr *)pkc1->prev;
	last_pkt->tp_next_offset = 0;

	/* Get the ts of the last pkt */
	if (BLOCK_NUM_PKTS(pbd1)) {
		h1->ts_last_pkt.ts_sec = last_pkt->tp_sec;
		h1->ts_last_pkt.ts_nsec	= last_pkt->tp_nsec;
	} else {
		/* Ok, we tmo'd - so get the current time */
		struct timespec ts;
		getnstimeofday(&ts);
		h1->ts_last_pkt.ts_sec = ts.tv_sec;
		h1->ts_last_pkt.ts_nsec	= ts.tv_nsec;
	}

	smp_wmb();

	/* Flush the block */
	prb_flush_block(pkc1, pbd1, status);

	pkc1->kactive_blk_num = GET_NEXT_PRB_BLK_NUM(pkc1);
}

static void prb_thaw_queue(struct tpacket_kbdq_core *pkc)
{
	pkc->reset_pending_on_curr_blk = 0;
}

/*
 * Side effect of opening a block:
 *
 * 1) prb_queue is thawed.
 * 2) retire_blk_timer is refreshed.
 *
 */
static void prb_open_block(struct tpacket_kbdq_core *pkc1,
	struct tpacket_block_desc *pbd1)
{
	struct timespec ts;
	struct tpacket_hdr_v1 *h1 = &pbd1->hdr.bh1;

	smp_rmb();

	/* We could have just memset this but we will lose the
	 * flexibility of making the priv area sticky
	 */

	BLOCK_SNUM(pbd1) = pkc1->knxt_seq_num++;
	BLOCK_NUM_PKTS(pbd1) = 0;
	BLOCK_LEN(pbd1) = BLK_PLUS_PRIV(pkc1->blk_sizeof_priv);

	getnstimeofday(&ts);

	h1->ts_first_pkt.ts_sec = ts.tv_sec;
	h1->ts_first_pkt.ts_nsec = ts.tv_nsec;

	pkc1->pkblk_start = (char *)pbd1;
	pkc1->nxt_offset = pkc1->pkblk_start + BLK_PLUS_PRIV(pkc1->blk_sizeof_priv);

	BLOCK_O2FP(pbd1) = (__u32)BLK_PLUS_PRIV(pkc1->blk_sizeof_priv);
	BLOCK_O2PRIV(pbd1) = BLK_HDR_LEN;

	pbd1->version = pkc1->version;
	pkc1->prev = pkc1->nxt_offset;
	pkc1->pkblk_end = pkc1->pkblk_start + pkc1->kblk_size;

	prb_thaw_queue(pkc1);
	_prb_refresh_rx_retire_blk_timer(pkc1);

	smp_wmb();
}

/*
 * Queue freeze logic:
 * 1) Assume tp_block_nr = 8 blocks.
 * 2) At time 't0', user opens Rx ring.
 * 3) Some time past 't0', kernel starts filling blocks starting from 0 .. 7
 * 4) user-space is either sleeping or processing block '0'.
 * 5) tpacket_rcv is currently filling block '7', since there is no space left,
 *    it will close block-7,loop around and try to fill block '0'.
 *    call-flow:
 *    __packet_lookup_frame_in_block
 *      prb_retire_current_block()
 *      prb_dispatch_next_block()
 *        |->(BLOCK_STATUS == USER) evaluates to true
 *    5.1) Since block-0 is currently in-use, we just freeze the queue.
 * 6) Now there are two cases:
 *    6.1) Link goes idle right after the queue is frozen.
 *         But remember, the last open_block() refreshed the timer.
 *         When this timer expires,it will refresh itself so that we can
 *         re-open block-0 in near future.
 *    6.2) Link is busy and keeps on receiving packets. This is a simple
 *         case and __packet_lookup_frame_in_block will check if block-0
 *         is free and can now be re-used.
 */
static void prb_freeze_queue(struct tpacket_kbdq_core *pkc,
				  struct packet_sock *po)
{
	pkc->reset_pending_on_curr_blk = 1;
	po->stats.stats3.tp_freeze_q_cnt++;
}

#define TOTAL_PKT_LEN_INCL_ALIGN(length) (ALIGN((length), V3_ALIGNMENT))

/*
 * If the next block is free then we will dispatch it
 * and return a good offset.
 * Else, we will freeze the queue.
 * So, caller must check the return value.
 */
static void *prb_dispatch_next_block(struct tpacket_kbdq_core *pkc,
		struct packet_sock *po)
{
	struct tpacket_block_desc *pbd;

	smp_rmb();

	/* 1. Get current block num */
	pbd = GET_CURR_PBLOCK_DESC_FROM_CORE(pkc);

	/* 2. If this block is currently in_use then freeze the queue */
	if (TP_STATUS_USER & BLOCK_STATUS(pbd)) {
		prb_freeze_queue(pkc, po);
		return NULL;
	}

	/*
	 * 3.
	 * open this block and return the offset where the first packet
	 * needs to get stored.
	 */
	prb_open_block(pkc, pbd);
	return (void *)pkc->nxt_offset;
}

static void prb_retire_current_block(struct tpacket_kbdq_core *pkc,
		struct packet_sock *po, unsigned int status)
{
	struct tpacket_block_desc *pbd = GET_CURR_PBLOCK_DESC_FROM_CORE(pkc);

	/* retire/close the current block */
	if (likely(TP_STATUS_KERNEL == BLOCK_STATUS(pbd))) {
		/*
		 * Plug the case where copy_bits() is in progress on
		 * cpu-0 and tpacket_rcv() got invoked on cpu-1, didn't
		 * have space to copy the pkt in the current block and
		 * called prb_retire_current_block()
		 *
		 * We don't need to worry about the TMO case because
		 * the timer-handler already handled this case.
		 */
		if (!(status & TP_STATUS_BLK_TMO)) {
			while (atomic_read(&pkc->blk_fill_in_prog)) {
				/* Waiting for skb_copy_bits to finish... */
				cpu_relax();
			}
		}
		prb_close_block(pkc, pbd, po, status);
		return;
	}
}

static int prb_curr_blk_in_use(struct tpacket_kbdq_core *pkc,
				      struct tpacket_block_desc *pbd)
{
	return TP_STATUS_USER & BLOCK_STATUS(pbd);
}

static int prb_queue_frozen(struct tpacket_kbdq_core *pkc)
{
	return pkc->reset_pending_on_curr_blk;
}

static void prb_clear_blk_fill_status(struct packet_ring_buffer *rb)
{
	struct tpacket_kbdq_core *pkc  = GET_PBDQC_FROM_RB(rb);
	atomic_dec(&pkc->blk_fill_in_prog);
}

static void prb_fill_rxhash(struct tpacket_kbdq_core *pkc,
			struct tpacket3_hdr *ppd)
{
	ppd->hv1.tp_rxhash = skb_get_rxhash(pkc->skb);
}

static void prb_clear_rxhash(struct tpacket_kbdq_core *pkc,
			struct tpacket3_hdr *ppd)
{
	ppd->hv1.tp_rxhash = 0;
}

static void prb_fill_vlan_info(struct tpacket_kbdq_core *pkc,
			struct tpacket3_hdr *ppd)
{
	if (vlan_tx_tag_present(pkc->skb)) {
		ppd->hv1.tp_vlan_tci = vlan_tx_tag_get(pkc->skb);
		ppd->tp_status = TP_STATUS_VLAN_VALID;
	} else {
		ppd->hv1.tp_vlan_tci = 0;
		ppd->tp_status = TP_STATUS_AVAILABLE;
	}
}

static void prb_run_all_ft_ops(struct tpacket_kbdq_core *pkc,
			struct tpacket3_hdr *ppd)
{
	prb_fill_vlan_info(pkc, ppd);

	if (pkc->feature_req_word & TP_FT_REQ_FILL_RXHASH)
		prb_fill_rxhash(pkc, ppd);
	else
		prb_clear_rxhash(pkc, ppd);
}

static void prb_fill_curr_block(char *curr,
				struct tpacket_kbdq_core *pkc,
				struct tpacket_block_desc *pbd,
				unsigned int len)
{
	struct tpacket3_hdr *ppd;

	ppd  = (struct tpacket3_hdr *)curr;
	ppd->tp_next_offset = TOTAL_PKT_LEN_INCL_ALIGN(len);
	pkc->prev = curr;
	pkc->nxt_offset += TOTAL_PKT_LEN_INCL_ALIGN(len);
	BLOCK_LEN(pbd) += TOTAL_PKT_LEN_INCL_ALIGN(len);
	BLOCK_NUM_PKTS(pbd) += 1;
	atomic_inc(&pkc->blk_fill_in_prog);
	prb_run_all_ft_ops(pkc, ppd);
}

/* Assumes caller has the sk->rx_queue.lock */
static void *__packet_lookup_frame_in_block(struct packet_sock *po,
					    struct sk_buff *skb,
						int status,
					    unsigned int len
					    )
{
	struct tpacket_kbdq_core *pkc;
	struct tpacket_block_desc *pbd;
	char *curr, *end;

	pkc = GET_PBDQC_FROM_RB(&po->rx_ring);
	pbd = GET_CURR_PBLOCK_DESC_FROM_CORE(pkc);

	/* Queue is frozen when user space is lagging behind */
	if (prb_queue_frozen(pkc)) {
		/*
		 * Check if that last block which caused the queue to freeze,
		 * is still in_use by user-space.
		 */
		if (prb_curr_blk_in_use(pkc, pbd)) {
			/* Can't record this packet */
			return NULL;
		} else {
			/*
			 * Ok, the block was released by user-space.
			 * Now let's open that block.
			 * opening a block also thaws the queue.
			 * Thawing is a side effect.
			 */
			prb_open_block(pkc, pbd);
		}
	}

	smp_mb();
	curr = pkc->nxt_offset;
	pkc->skb = skb;
	end = (char *)pbd + pkc->kblk_size;

	/* first try the current block */
	if (curr+TOTAL_PKT_LEN_INCL_ALIGN(len) < end) {
		prb_fill_curr_block(curr, pkc, pbd, len);
		return (void *)curr;
	}

	/* Ok, close the current block */
	prb_retire_current_block(pkc, po, 0);

	/* Now, try to dispatch the next block */
	curr = (char *)prb_dispatch_next_block(pkc, po);
	if (curr) {
		pbd = GET_CURR_PBLOCK_DESC_FROM_CORE(pkc);
		prb_fill_curr_block(curr, pkc, pbd, len);
		return (void *)curr;
	}

	/*
	 * No free blocks are available.user_space hasn't caught up yet.
	 * Queue was just frozen and now this packet will get dropped.
	 */
	return NULL;
}

static void *packet_current_rx_frame(struct packet_sock *po,
					    struct sk_buff *skb,
					    int status, unsigned int len)
{
	char *curr = NULL;
	switch (po->tp_version) {
	case TPACKET_V1:
	case TPACKET_V2:
		curr = packet_lookup_frame(po, &po->rx_ring,
					po->rx_ring.head, status);
		return curr;
	case TPACKET_V3:
		return __packet_lookup_frame_in_block(po, skb, status, len);
	default:
		WARN(1, "TPACKET version not supported\n");
		BUG();
		return NULL;
	}
}

static void *prb_lookup_block(struct packet_sock *po,
				     struct packet_ring_buffer *rb,
				     unsigned int idx,
				     int status)
{
	struct tpacket_kbdq_core *pkc  = GET_PBDQC_FROM_RB(rb);
	struct tpacket_block_desc *pbd = GET_PBLOCK_DESC(pkc, idx);

	if (status != BLOCK_STATUS(pbd))
		return NULL;
	return pbd;
}

static int prb_previous_blk_num(struct packet_ring_buffer *rb)
{
	unsigned int prev;
	if (rb->prb_bdqc.kactive_blk_num)
		prev = rb->prb_bdqc.kactive_blk_num-1;
	else
		prev = rb->prb_bdqc.knum_blocks-1;
	return prev;
}

/* Assumes caller has held the rx_queue.lock */
static void *__prb_previous_block(struct packet_sock *po,
					 struct packet_ring_buffer *rb,
					 int status)
{
	unsigned int previous = prb_previous_blk_num(rb);
	return prb_lookup_block(po, rb, previous, status);
}

static void *packet_previous_rx_frame(struct packet_sock *po,
					     struct packet_ring_buffer *rb,
					     int status)
{
	if (po->tp_version <= TPACKET_V2)
		return packet_previous_frame(po, rb, status);

	return __prb_previous_block(po, rb, status);
}

static void packet_increment_rx_head(struct packet_sock *po,
					    struct packet_ring_buffer *rb)
{
	switch (po->tp_version) {
	case TPACKET_V1:
	case TPACKET_V2:
		return packet_increment_head(rb);
	case TPACKET_V3:
	default:
		WARN(1, "TPACKET version not supported.\n");
		BUG();
		return;
	}
}

static void *packet_previous_frame(struct packet_sock *po,
		struct packet_ring_buffer *rb,
		int status)
{
	unsigned int previous = rb->head ? rb->head - 1 : rb->frame_max;
	return packet_lookup_frame(po, rb, previous, status);
}

static void packet_increment_head(struct packet_ring_buffer *buff)
{
	buff->head = buff->head != buff->frame_max ? buff->head+1 : 0;
}

static bool packet_rcv_has_room(struct packet_sock *po, struct sk_buff *skb)
{
	struct sock *sk = &po->sk;
	bool has_room;

	if (po->prot_hook.func != tpacket_rcv)
		return (atomic_read(&sk->sk_rmem_alloc) + skb->truesize)
			<= sk->sk_rcvbuf;

	spin_lock(&sk->sk_receive_queue.lock);
	if (po->tp_version == TPACKET_V3)
		has_room = prb_lookup_block(po, &po->rx_ring,
					    po->rx_ring.prb_bdqc.kactive_blk_num,
					    TP_STATUS_KERNEL);
	else
		has_room = packet_lookup_frame(po, &po->rx_ring,
					       po->rx_ring.head,
					       TP_STATUS_KERNEL);
	spin_unlock(&sk->sk_receive_queue.lock);

	return has_room;
}

static void packet_sock_destruct(struct sock *sk)
{
	skb_queue_purge(&sk->sk_error_queue);

	WARN_ON(atomic_read(&sk->sk_rmem_alloc));
	WARN_ON(atomic_read(&sk->sk_wmem_alloc));

	if (!sock_flag(sk, SOCK_DEAD)) {
		WARN(1, "Attempt to release alive packet socket: %p\n", sk);
		return;
	}

	sk_refcnt_debug_dec(sk);
}

static unsigned int fanout_demux_hash(struct packet_fanout *f,
				      struct sk_buff *skb,
				      unsigned int num)
{
	return (((u64)skb->rxhash) * num) >> 32;
}

static unsigned int fanout_demux_lb(struct packet_fanout *f,
				    struct sk_buff *skb,
				    unsigned int num)
{
	unsigned int val = atomic_inc_return(&f->rr_cur);

	return val % num;
}

static unsigned int fanout_demux_cpu(struct packet_fanout *f,
				     struct sk_buff *skb,
				     unsigned int num)
{
	return smp_processor_id() % num;
}

static unsigned int fanout_demux_rollover(struct packet_fanout *f,
					  struct sk_buff *skb,
					  unsigned int idx, unsigned int skip,
					  unsigned int num)
{
	unsigned int i, j;

	i = j = min_t(int, f->next[idx], num - 1);
	do {
		if (i != skip && packet_rcv_has_room(pkt_sk(f->arr[i]), skb)) {
			if (i != j)
				f->next[idx] = i;
			return i;
		}
		if (++i == num)
			i = 0;
	} while (i != j);

	return idx;
}

static bool fanout_has_flag(struct packet_fanout *f, u16 flag)
{
	return f->flags & (flag >> 8);
}

static int packet_rcv_fanout(struct sk_buff *skb, struct net_device *dev,
			     struct packet_type *pt, struct net_device *orig_dev)
{
	struct packet_fanout *f = pt->af_packet_priv;
	unsigned int num = ACCESS_ONCE(f->num_members);
	struct packet_sock *po;
	unsigned int idx;

	if (!net_eq(dev_net(dev), read_pnet(&f->net)) ||
	    !num) {
		kfree_skb(skb);
		return 0;
	}

	switch (f->type) {
	case PACKET_FANOUT_HASH:
	default:
		if (fanout_has_flag(f, PACKET_FANOUT_FLAG_DEFRAG)) {
			skb = ip_check_defrag(skb, IP_DEFRAG_AF_PACKET);
			if (!skb)
				return 0;
		}
		skb_get_rxhash(skb);
		idx = fanout_demux_hash(f, skb, num);
		break;
	case PACKET_FANOUT_LB:
		idx = fanout_demux_lb(f, skb, num);
		break;
	case PACKET_FANOUT_CPU:
		idx = fanout_demux_cpu(f, skb, num);
		break;
	case PACKET_FANOUT_ROLLOVER:
		idx = fanout_demux_rollover(f, skb, 0, (unsigned int) -1, num);
		break;
	}

	po = pkt_sk(f->arr[idx]);
	if (fanout_has_flag(f, PACKET_FANOUT_FLAG_ROLLOVER) &&
	    unlikely(!packet_rcv_has_room(po, skb))) {
		idx = fanout_demux_rollover(f, skb, idx, idx, num);
		po = pkt_sk(f->arr[idx]);
	}

	return po->prot_hook.func(skb, dev, &po->prot_hook, orig_dev);
}

DEFINE_MUTEX(fanout_mutex);
EXPORT_SYMBOL_GPL(fanout_mutex);
static LIST_HEAD(fanout_list);

static void __fanout_link(struct sock *sk, struct packet_sock *po)
{
	struct packet_fanout *f = po->fanout;

	spin_lock(&f->lock);
	f->arr[f->num_members] = sk;
	smp_wmb();
	f->num_members++;
	if (f->num_members == 1)
		dev_add_pack(&f->prot_hook);
	spin_unlock(&f->lock);
}

static void __fanout_unlink(struct sock *sk, struct packet_sock *po)
{
	struct packet_fanout *f = po->fanout;
	int i;

	spin_lock(&f->lock);
	for (i = 0; i < f->num_members; i++) {
		if (f->arr[i] == sk)
			break;
	}
	BUG_ON(i >= f->num_members);
	f->arr[i] = f->arr[f->num_members - 1];
	f->num_members--;
	if (f->num_members == 0)
		__dev_remove_pack(&f->prot_hook);
	spin_unlock(&f->lock);
}

static bool match_fanout_group(struct packet_type *ptype, struct sock * sk)
{
	if (ptype->af_packet_priv == (void*)((struct packet_sock *)sk)->fanout)
		return true;

	return false;
}

static int fanout_add(struct sock *sk, u16 id, u16 type_flags)
{
	struct packet_sock *po = pkt_sk(sk);
	struct packet_fanout *f, *match;
	u8 type = type_flags & 0xff;
	u8 flags = type_flags >> 8;
	int err;

	switch (type) {
	case PACKET_FANOUT_ROLLOVER:
		if (type_flags & PACKET_FANOUT_FLAG_ROLLOVER)
			return -EINVAL;
	case PACKET_FANOUT_HASH:
	case PACKET_FANOUT_LB:
	case PACKET_FANOUT_CPU:
		break;
	default:
		return -EINVAL;
	}

	mutex_lock(&fanout_mutex);

	err = -EINVAL;
	if (!po->running)
		goto out;

	err = -EALREADY;
	if (po->fanout)
		goto out;

	match = NULL;
	list_for_each_entry(f, &fanout_list, list) {
		if (f->id == id &&
		    read_pnet(&f->net) == sock_net(sk)) {
			match = f;
			break;
		}
	}
	err = -EINVAL;
	if (match && match->flags != flags)
		goto out;
	if (!match) {
		err = -ENOMEM;
		match = kzalloc(sizeof(*match), GFP_KERNEL);
		if (!match)
			goto out;
		write_pnet(&match->net, sock_net(sk));
		match->id = id;
		match->type = type;
		match->flags = flags;
		atomic_set(&match->rr_cur, 0);
		INIT_LIST_HEAD(&match->list);
		spin_lock_init(&match->lock);
		atomic_set(&match->sk_ref, 0);
		match->prot_hook.type = po->prot_hook.type;
		match->prot_hook.dev = po->prot_hook.dev;
		match->prot_hook.func = packet_rcv_fanout;
		match->prot_hook.af_packet_priv = match;
		match->prot_hook.id_match = match_fanout_group;
		list_add(&match->list, &fanout_list);
	}
	err = -EINVAL;
	if (match->type == type &&
	    match->prot_hook.type == po->prot_hook.type &&
	    match->prot_hook.dev == po->prot_hook.dev) {
		err = -ENOSPC;
		if (atomic_read(&match->sk_ref) < PACKET_FANOUT_MAX) {
			__dev_remove_pack(&po->prot_hook);
			po->fanout = match;
			atomic_inc(&match->sk_ref);
			__fanout_link(sk, po);
			err = 0;
		}
	}
out:
	mutex_unlock(&fanout_mutex);
	return err;
}

/* If pkt_sk(sk)->fanout->sk_ref is zero, this function removes
 * pkt_sk(sk)->fanout from fanout_list and returns pkt_sk(sk)->fanout.
 * It is the responsibility of the caller to call fanout_release_data() and
 * free the returned packet_fanout (after synchronize_net())
 */
static struct packet_fanout *fanout_release(struct sock *sk)
{
	struct packet_sock *po = pkt_sk(sk);
	struct packet_fanout *f;

	mutex_lock(&fanout_mutex);
	f = po->fanout;
	if (f) {
		po->fanout = NULL;

<<<<<<< HEAD
		if (atomic_dec_and_test(&f->sk_ref))
			list_del(&f->list);
		else
			f = NULL;
=======
		if (atomic_dec_and_test(&f->sk_ref)) {
			list_del(&f->list);
			dev_remove_pack(&f->prot_hook);
			kfree(f);
		}
>>>>>>> ea3b4b88
	}
	mutex_unlock(&fanout_mutex);

	return f;
}

static const struct proto_ops packet_ops;

static const struct proto_ops packet_ops_spkt;

static int packet_rcv_spkt(struct sk_buff *skb, struct net_device *dev,
			   struct packet_type *pt, struct net_device *orig_dev)
{
	struct sock *sk;
	struct sockaddr_pkt *spkt;

	/*
	 *	When we registered the protocol we saved the socket in the data
	 *	field for just this event.
	 */

	sk = pt->af_packet_priv;

	/*
	 *	Yank back the headers [hope the device set this
	 *	right or kerboom...]
	 *
	 *	Incoming packets have ll header pulled,
	 *	push it back.
	 *
	 *	For outgoing ones skb->data == skb_mac_header(skb)
	 *	so that this procedure is noop.
	 */

	if (skb->pkt_type == PACKET_LOOPBACK)
		goto out;

	if (!net_eq(dev_net(dev), sock_net(sk)))
		goto out;

	skb = skb_share_check(skb, GFP_ATOMIC);
	if (skb == NULL)
		goto oom;

	/* drop any routing info */
	skb_dst_drop(skb);

	/* drop conntrack reference */
	nf_reset(skb);

	spkt = &PACKET_SKB_CB(skb)->sa.pkt;

	skb_push(skb, skb->data - skb_mac_header(skb));

	/*
	 *	The SOCK_PACKET socket receives _all_ frames.
	 */

	spkt->spkt_family = dev->type;
	strlcpy(spkt->spkt_device, dev->name, sizeof(spkt->spkt_device));
	spkt->spkt_protocol = skb->protocol;

	/*
	 *	Charge the memory to the socket. This is done specifically
	 *	to prevent sockets using all the memory up.
	 */

	if (sock_queue_rcv_skb(sk, skb) == 0)
		return 0;

out:
	kfree_skb(skb);
oom:
	return 0;
}


/*
 *	Output a raw packet to a device layer. This bypasses all the other
 *	protocol layers and you must therefore supply it with a complete frame
 */

static int packet_sendmsg_spkt(struct kiocb *iocb, struct socket *sock,
			       struct msghdr *msg, size_t len)
{
	struct sock *sk = sock->sk;
	struct sockaddr_pkt *saddr = (struct sockaddr_pkt *)msg->msg_name;
	struct sk_buff *skb = NULL;
	struct net_device *dev;
	__be16 proto = 0;
	int err;
	int extra_len = 0;

	/*
	 *	Get and verify the address.
	 */

	if (saddr) {
		if (msg->msg_namelen < sizeof(struct sockaddr))
			return -EINVAL;
		if (msg->msg_namelen == sizeof(struct sockaddr_pkt))
			proto = saddr->spkt_protocol;
	} else
		return -ENOTCONN;	/* SOCK_PACKET must be sent giving an address */

	/*
	 *	Find the device first to size check it
	 */

	saddr->spkt_device[sizeof(saddr->spkt_device) - 1] = 0;
retry:
	rcu_read_lock();
	dev = dev_get_by_name_rcu(sock_net(sk), saddr->spkt_device);
	err = -ENODEV;
	if (dev == NULL)
		goto out_unlock;

	err = -ENETDOWN;
	if (!(dev->flags & IFF_UP))
		goto out_unlock;

	/*
	 * You may not queue a frame bigger than the mtu. This is the lowest level
	 * raw protocol and you must do your own fragmentation at this level.
	 */

	if (unlikely(sock_flag(sk, SOCK_NOFCS))) {
		if (!netif_supports_nofcs(dev)) {
			err = -EPROTONOSUPPORT;
			goto out_unlock;
		}
		extra_len = 4; /* We're doing our own CRC */
	}

	err = -EMSGSIZE;
	if (len > dev->mtu + dev->hard_header_len + VLAN_HLEN + extra_len)
		goto out_unlock;

	if (!skb) {
		size_t reserved = LL_RESERVED_SPACE(dev);
		int tlen = dev->needed_tailroom;
		unsigned int hhlen = dev->header_ops ? dev->hard_header_len : 0;

		rcu_read_unlock();
		skb = sock_wmalloc(sk, len + reserved + tlen, 0, GFP_KERNEL);
		if (skb == NULL)
			return -ENOBUFS;
		/* FIXME: Save some space for broken drivers that write a hard
		 * header at transmission time by themselves. PPP is the notable
		 * one here. This should really be fixed at the driver level.
		 */
		skb_reserve(skb, reserved);
		skb_reset_network_header(skb);

		/* Try to align data part correctly */
		if (hhlen) {
			skb->data -= hhlen;
			skb->tail -= hhlen;
			if (len < hhlen)
				skb_reset_network_header(skb);
		}
		err = memcpy_fromiovec(skb_put(skb, len), msg->msg_iov, len);
		if (err)
			goto out_free;
		goto retry;
	}

	if (len > (dev->mtu + dev->hard_header_len + extra_len)) {
		/* Earlier code assumed this would be a VLAN pkt,
		 * double-check this now that we have the actual
		 * packet in hand.
		 */
		struct ethhdr *ehdr;
		skb_reset_mac_header(skb);
		ehdr = eth_hdr(skb);
		if (ehdr->h_proto != htons(ETH_P_8021Q)) {
			err = -EMSGSIZE;
			goto out_unlock;
		}
	}

	skb->protocol = proto;
	skb->dev = dev;
	skb->priority = sk->sk_priority;
	skb->mark = sk->sk_mark;

	sock_tx_timestamp(sk, &skb_shinfo(skb)->tx_flags);

	if (unlikely(extra_len == 4))
		skb->no_fcs = 1;

	skb_probe_transport_header(skb, 0);

	dev_queue_xmit(skb);
	rcu_read_unlock();
	return len;

out_unlock:
	rcu_read_unlock();
out_free:
	kfree_skb(skb);
	return err;
}

static unsigned int run_filter(const struct sk_buff *skb,
				      const struct sock *sk,
				      unsigned int res)
{
	struct sk_filter *filter;

	rcu_read_lock();
	filter = rcu_dereference(sk->sk_filter);
	if (filter != NULL)
		res = SK_RUN_FILTER(filter, skb);
	rcu_read_unlock();

	return res;
}

/*
 * This function makes lazy skb cloning in hope that most of packets
 * are discarded by BPF.
 *
 * Note tricky part: we DO mangle shared skb! skb->data, skb->len
 * and skb->cb are mangled. It works because (and until) packets
 * falling here are owned by current CPU. Output packets are cloned
 * by dev_queue_xmit_nit(), input packets are processed by net_bh
 * sequencially, so that if we return skb to original state on exit,
 * we will not harm anyone.
 */

static int packet_rcv(struct sk_buff *skb, struct net_device *dev,
		      struct packet_type *pt, struct net_device *orig_dev)
{
	struct sock *sk;
	struct sockaddr_ll *sll;
	struct packet_sock *po;
	u8 *skb_head = skb->data;
	int skb_len = skb->len;
	unsigned int snaplen, res;

	if (skb->pkt_type == PACKET_LOOPBACK)
		goto drop;

	sk = pt->af_packet_priv;
	po = pkt_sk(sk);

	if (!net_eq(dev_net(dev), sock_net(sk)))
		goto drop;

	skb->dev = dev;

	if (dev->header_ops) {
		/* The device has an explicit notion of ll header,
		 * exported to higher levels.
		 *
		 * Otherwise, the device hides details of its frame
		 * structure, so that corresponding packet head is
		 * never delivered to user.
		 */
		if (sk->sk_type != SOCK_DGRAM)
			skb_push(skb, skb->data - skb_mac_header(skb));
		else if (skb->pkt_type == PACKET_OUTGOING) {
			/* Special case: outgoing packets have ll header at head */
			skb_pull(skb, skb_network_offset(skb));
		}
	}

	snaplen = skb->len;

	res = run_filter(skb, sk, snaplen);
	if (!res)
		goto drop_n_restore;
	if (snaplen > res)
		snaplen = res;

	if (atomic_read(&sk->sk_rmem_alloc) >= sk->sk_rcvbuf)
		goto drop_n_acct;

	if (skb_shared(skb)) {
		struct sk_buff *nskb = skb_clone(skb, GFP_ATOMIC);
		if (nskb == NULL)
			goto drop_n_acct;

		if (skb_head != skb->data) {
			skb->data = skb_head;
			skb->len = skb_len;
		}
		consume_skb(skb);
		skb = nskb;
	}

	BUILD_BUG_ON(sizeof(*PACKET_SKB_CB(skb)) + MAX_ADDR_LEN - 8 >
		     sizeof(skb->cb));

	sll = &PACKET_SKB_CB(skb)->sa.ll;
	sll->sll_family = AF_PACKET;
	sll->sll_hatype = dev->type;
	sll->sll_protocol = skb->protocol;
	sll->sll_pkttype = skb->pkt_type;
	if (unlikely(po->origdev))
		sll->sll_ifindex = orig_dev->ifindex;
	else
		sll->sll_ifindex = dev->ifindex;

	sll->sll_halen = dev_parse_header(skb, sll->sll_addr);

	PACKET_SKB_CB(skb)->origlen = skb->len;

	if (pskb_trim(skb, snaplen))
		goto drop_n_acct;

	skb_set_owner_r(skb, sk);
	skb->dev = NULL;
	skb_dst_drop(skb);

	/* drop conntrack reference */
	nf_reset(skb);

	spin_lock(&sk->sk_receive_queue.lock);
	po->stats.stats1.tp_packets++;
	skb->dropcount = atomic_read(&sk->sk_drops);
	__skb_queue_tail(&sk->sk_receive_queue, skb);
	spin_unlock(&sk->sk_receive_queue.lock);
	sk->sk_data_ready(sk, skb->len);
	return 0;

drop_n_acct:
	spin_lock(&sk->sk_receive_queue.lock);
	po->stats.stats1.tp_drops++;
	atomic_inc(&sk->sk_drops);
	spin_unlock(&sk->sk_receive_queue.lock);

drop_n_restore:
	if (skb_head != skb->data && skb_shared(skb)) {
		skb->data = skb_head;
		skb->len = skb_len;
	}
drop:
	consume_skb(skb);
	return 0;
}

static int tpacket_rcv(struct sk_buff *skb, struct net_device *dev,
		       struct packet_type *pt, struct net_device *orig_dev)
{
	struct sock *sk;
	struct packet_sock *po;
	struct sockaddr_ll *sll;
	union tpacket_uhdr h;
	u8 *skb_head = skb->data;
	int skb_len = skb->len;
	unsigned int snaplen, res;
	unsigned long status = TP_STATUS_USER;
	unsigned short macoff, netoff, hdrlen;
	struct sk_buff *copy_skb = NULL;
	struct timespec ts;
	__u32 ts_status;

	if (skb->pkt_type == PACKET_LOOPBACK)
		goto drop;

	sk = pt->af_packet_priv;
	po = pkt_sk(sk);

	if (!net_eq(dev_net(dev), sock_net(sk)))
		goto drop;

	if (dev->header_ops) {
		if (sk->sk_type != SOCK_DGRAM)
			skb_push(skb, skb->data - skb_mac_header(skb));
		else if (skb->pkt_type == PACKET_OUTGOING) {
			/* Special case: outgoing packets have ll header at head */
			skb_pull(skb, skb_network_offset(skb));
		}
	}

	if (skb->ip_summed == CHECKSUM_PARTIAL)
		status |= TP_STATUS_CSUMNOTREADY;

	snaplen = skb->len;

	res = run_filter(skb, sk, snaplen);
	if (!res)
		goto drop_n_restore;
	if (snaplen > res)
		snaplen = res;

	if (sk->sk_type == SOCK_DGRAM) {
		macoff = netoff = TPACKET_ALIGN(po->tp_hdrlen) + 16 +
				  po->tp_reserve;
	} else {
		unsigned int maclen = skb_network_offset(skb);
		netoff = TPACKET_ALIGN(po->tp_hdrlen +
				       (maclen < 16 ? 16 : maclen)) +
			po->tp_reserve;
		macoff = netoff - maclen;
	}
	if (po->tp_version <= TPACKET_V2) {
		if (macoff + snaplen > po->rx_ring.frame_size) {
			if (po->copy_thresh &&
			    atomic_read(&sk->sk_rmem_alloc) < sk->sk_rcvbuf) {
				if (skb_shared(skb)) {
					copy_skb = skb_clone(skb, GFP_ATOMIC);
				} else {
					copy_skb = skb_get(skb);
					skb_head = skb->data;
				}
				if (copy_skb)
					skb_set_owner_r(copy_skb, sk);
			}
			snaplen = po->rx_ring.frame_size - macoff;
			if ((int)snaplen < 0)
				snaplen = 0;
		}
	} else if (unlikely(macoff + snaplen >
			    GET_PBDQC_FROM_RB(&po->rx_ring)->max_frame_len)) {
		u32 nval;

		nval = GET_PBDQC_FROM_RB(&po->rx_ring)->max_frame_len - macoff;
		pr_err_once("tpacket_rcv: packet too big, clamped from %u to %u. macoff=%u\n",
			    snaplen, nval, macoff);
		snaplen = nval;
		if (unlikely((int)snaplen < 0)) {
			snaplen = 0;
			macoff = GET_PBDQC_FROM_RB(&po->rx_ring)->max_frame_len;
		}
	}
	spin_lock(&sk->sk_receive_queue.lock);
	h.raw = packet_current_rx_frame(po, skb,
					TP_STATUS_KERNEL, (macoff+snaplen));
	if (!h.raw)
		goto ring_is_full;
	if (po->tp_version <= TPACKET_V2) {
		packet_increment_rx_head(po, &po->rx_ring);
	/*
	 * LOSING will be reported till you read the stats,
	 * because it's COR - Clear On Read.
	 * Anyways, moving it for V1/V2 only as V3 doesn't need this
	 * at packet level.
	 */
		if (po->stats.stats1.tp_drops)
			status |= TP_STATUS_LOSING;
	}
	po->stats.stats1.tp_packets++;
	if (copy_skb) {
		status |= TP_STATUS_COPY;
		__skb_queue_tail(&sk->sk_receive_queue, copy_skb);
	}
	spin_unlock(&sk->sk_receive_queue.lock);

	skb_copy_bits(skb, 0, h.raw + macoff, snaplen);

	if (!(ts_status = tpacket_get_timestamp(skb, &ts, po->tp_tstamp)))
		getnstimeofday(&ts);

	status |= ts_status;

	switch (po->tp_version) {
	case TPACKET_V1:
		h.h1->tp_len = skb->len;
		h.h1->tp_snaplen = snaplen;
		h.h1->tp_mac = macoff;
		h.h1->tp_net = netoff;
		h.h1->tp_sec = ts.tv_sec;
		h.h1->tp_usec = ts.tv_nsec / NSEC_PER_USEC;
		hdrlen = sizeof(*h.h1);
		break;
	case TPACKET_V2:
		h.h2->tp_len = skb->len;
		h.h2->tp_snaplen = snaplen;
		h.h2->tp_mac = macoff;
		h.h2->tp_net = netoff;
		h.h2->tp_sec = ts.tv_sec;
		h.h2->tp_nsec = ts.tv_nsec;
		if (vlan_tx_tag_present(skb)) {
			h.h2->tp_vlan_tci = vlan_tx_tag_get(skb);
			status |= TP_STATUS_VLAN_VALID;
		} else {
			h.h2->tp_vlan_tci = 0;
		}
		h.h2->tp_padding = 0;
		hdrlen = sizeof(*h.h2);
		break;
	case TPACKET_V3:
		/* tp_nxt_offset,vlan are already populated above.
		 * So DONT clear those fields here
		 */
		h.h3->tp_status |= status;
		h.h3->tp_len = skb->len;
		h.h3->tp_snaplen = snaplen;
		h.h3->tp_mac = macoff;
		h.h3->tp_net = netoff;
		h.h3->tp_sec  = ts.tv_sec;
		h.h3->tp_nsec = ts.tv_nsec;
		hdrlen = sizeof(*h.h3);
		break;
	default:
		BUG();
	}

	sll = h.raw + TPACKET_ALIGN(hdrlen);
	sll->sll_halen = dev_parse_header(skb, sll->sll_addr);
	sll->sll_family = AF_PACKET;
	sll->sll_hatype = dev->type;
	sll->sll_protocol = skb->protocol;
	sll->sll_pkttype = skb->pkt_type;
	if (unlikely(po->origdev))
		sll->sll_ifindex = orig_dev->ifindex;
	else
		sll->sll_ifindex = dev->ifindex;

	smp_mb();
#if ARCH_IMPLEMENTS_FLUSH_DCACHE_PAGE == 1
	{
		u8 *start, *end;

		if (po->tp_version <= TPACKET_V2) {
			end = (u8 *)PAGE_ALIGN((unsigned long)h.raw
				+ macoff + snaplen);
			for (start = h.raw; start < end; start += PAGE_SIZE)
				flush_dcache_page(pgv_to_page(start));
		}
		smp_wmb();
	}
#endif
	if (po->tp_version <= TPACKET_V2)
		__packet_set_status(po, h.raw, status);
	else
		prb_clear_blk_fill_status(&po->rx_ring);

	sk->sk_data_ready(sk, 0);

drop_n_restore:
	if (skb_head != skb->data && skb_shared(skb)) {
		skb->data = skb_head;
		skb->len = skb_len;
	}
drop:
	kfree_skb(skb);
	return 0;

ring_is_full:
	po->stats.stats1.tp_drops++;
	spin_unlock(&sk->sk_receive_queue.lock);

	sk->sk_data_ready(sk, 0);
	kfree_skb(copy_skb);
	goto drop_n_restore;
}

static void tpacket_destruct_skb(struct sk_buff *skb)
{
	struct packet_sock *po = pkt_sk(skb->sk);
	void *ph;

	if (likely(po->tx_ring.pg_vec)) {
		__u32 ts;

		ph = skb_shinfo(skb)->destructor_arg;
		BUG_ON(atomic_read(&po->tx_ring.pending) == 0);
		atomic_dec(&po->tx_ring.pending);

		ts = __packet_set_timestamp(po, ph, skb);
		__packet_set_status(po, ph, TP_STATUS_AVAILABLE | ts);
	}

	sock_wfree(skb);
}

static int tpacket_fill_skb(struct packet_sock *po, struct sk_buff *skb,
		void *frame, struct net_device *dev, int size_max,
		__be16 proto, unsigned char *addr, int hlen)
{
	union tpacket_uhdr ph;
	int to_write, offset, len, tp_len, nr_frags, len_max;
	struct socket *sock = po->sk.sk_socket;
	struct page *page;
	void *data;
	int err;

	ph.raw = frame;

	skb->protocol = proto;
	skb->dev = dev;
	skb->priority = po->sk.sk_priority;
	skb->mark = po->sk.sk_mark;
	sock_tx_timestamp(&po->sk, &skb_shinfo(skb)->tx_flags);
	skb_shinfo(skb)->destructor_arg = ph.raw;

	switch (po->tp_version) {
	case TPACKET_V2:
		tp_len = ph.h2->tp_len;
		break;
	default:
		tp_len = ph.h1->tp_len;
		break;
	}
	if (unlikely(tp_len > size_max)) {
		pr_err("packet size is too long (%d > %d)\n", tp_len, size_max);
		return -EMSGSIZE;
	}

	skb_reserve(skb, hlen);
	skb_reset_network_header(skb);
	skb_probe_transport_header(skb, 0);

	if (po->tp_tx_has_off) {
		int off_min, off_max, off;
		off_min = po->tp_hdrlen - sizeof(struct sockaddr_ll);
		off_max = po->tx_ring.frame_size - tp_len;
		if (sock->type == SOCK_DGRAM) {
			switch (po->tp_version) {
			case TPACKET_V2:
				off = ph.h2->tp_net;
				break;
			default:
				off = ph.h1->tp_net;
				break;
			}
		} else {
			switch (po->tp_version) {
			case TPACKET_V2:
				off = ph.h2->tp_mac;
				break;
			default:
				off = ph.h1->tp_mac;
				break;
			}
		}
		if (unlikely((off < off_min) || (off_max < off)))
			return -EINVAL;
		data = ph.raw + off;
	} else {
		data = ph.raw + po->tp_hdrlen - sizeof(struct sockaddr_ll);
	}
	to_write = tp_len;

	if (sock->type == SOCK_DGRAM) {
		err = dev_hard_header(skb, dev, ntohs(proto), addr,
				NULL, tp_len);
		if (unlikely(err < 0))
			return -EINVAL;
	} else if (dev->hard_header_len) {
		/* net device doesn't like empty head */
		if (unlikely(tp_len <= dev->hard_header_len)) {
			pr_err("packet size is too short (%d < %d)\n",
			       tp_len, dev->hard_header_len);
			return -EINVAL;
		}

		skb_push(skb, dev->hard_header_len);
		err = skb_store_bits(skb, 0, data,
				dev->hard_header_len);
		if (unlikely(err))
			return err;

		data += dev->hard_header_len;
		to_write -= dev->hard_header_len;
	}

	offset = offset_in_page(data);
	len_max = PAGE_SIZE - offset;
	len = ((to_write > len_max) ? len_max : to_write);

	skb->data_len = to_write;
	skb->len += to_write;
	skb->truesize += to_write;
	atomic_add(to_write, &po->sk.sk_wmem_alloc);

	while (likely(to_write)) {
		nr_frags = skb_shinfo(skb)->nr_frags;

		if (unlikely(nr_frags >= MAX_SKB_FRAGS)) {
			pr_err("Packet exceed the number of skb frags(%lu)\n",
			       MAX_SKB_FRAGS);
			return -EFAULT;
		}

		page = pgv_to_page(data);
		data += len;
		flush_dcache_page(page);
		get_page(page);
		skb_fill_page_desc(skb, nr_frags, page, offset, len);
		to_write -= len;
		offset = 0;
		len_max = PAGE_SIZE;
		len = ((to_write > len_max) ? len_max : to_write);
	}

	return tp_len;
}

static int tpacket_snd(struct packet_sock *po, struct msghdr *msg)
{
	struct sk_buff *skb;
	struct net_device *dev;
	__be16 proto;
	int err, reserve = 0;
	void *ph;
	struct sockaddr_ll *saddr = (struct sockaddr_ll *)msg->msg_name;
	int tp_len, size_max;
	unsigned char *addr;
	int len_sum = 0;
	int status = TP_STATUS_AVAILABLE;
	int hlen, tlen;

	mutex_lock(&po->pg_vec_lock);

	if (likely(saddr == NULL)) {
		dev	= packet_cached_dev_get(po);
		proto	= po->num;
		addr	= NULL;
	} else {
		err = -EINVAL;
		if (msg->msg_namelen < sizeof(struct sockaddr_ll))
			goto out;
		if (msg->msg_namelen < (saddr->sll_halen
					+ offsetof(struct sockaddr_ll,
						sll_addr)))
			goto out;
		proto	= saddr->sll_protocol;
		addr	= saddr->sll_addr;
		dev = dev_get_by_index(sock_net(&po->sk), saddr->sll_ifindex);
	}

	err = -ENXIO;
	if (unlikely(dev == NULL))
		goto out;
	err = -ENETDOWN;
	if (unlikely(!(dev->flags & IFF_UP)))
		goto out_put;

	reserve = dev->hard_header_len;

	size_max = po->tx_ring.frame_size
		- (po->tp_hdrlen - sizeof(struct sockaddr_ll));

	if (size_max > dev->mtu + reserve)
		size_max = dev->mtu + reserve;

	do {
		ph = packet_current_frame(po, &po->tx_ring,
				TP_STATUS_SEND_REQUEST);

		if (unlikely(ph == NULL)) {
			schedule();
			continue;
		}

		status = TP_STATUS_SEND_REQUEST;
		hlen = LL_RESERVED_SPACE(dev);
		tlen = dev->needed_tailroom;
		skb = sock_alloc_send_skb(&po->sk,
				hlen + tlen + sizeof(struct sockaddr_ll),
				0, &err);

		if (unlikely(skb == NULL))
			goto out_status;

		tp_len = tpacket_fill_skb(po, skb, ph, dev, size_max, proto,
				addr, hlen);

		if (unlikely(tp_len < 0)) {
			if (po->tp_loss) {
				__packet_set_status(po, ph,
						TP_STATUS_AVAILABLE);
				packet_increment_head(&po->tx_ring);
				kfree_skb(skb);
				continue;
			} else {
				status = TP_STATUS_WRONG_FORMAT;
				err = tp_len;
				goto out_status;
			}
		}

		skb->destructor = tpacket_destruct_skb;
		__packet_set_status(po, ph, TP_STATUS_SENDING);
		atomic_inc(&po->tx_ring.pending);

		status = TP_STATUS_SEND_REQUEST;
		err = dev_queue_xmit(skb);
		if (unlikely(err > 0)) {
			err = net_xmit_errno(err);
			if (err && __packet_get_status(po, ph) ==
				   TP_STATUS_AVAILABLE) {
				/* skb was destructed already */
				skb = NULL;
				goto out_status;
			}
			/*
			 * skb was dropped but not destructed yet;
			 * let's treat it like congestion or err < 0
			 */
			err = 0;
		}
		packet_increment_head(&po->tx_ring);
		len_sum += tp_len;
	} while (likely((ph != NULL) ||
			((!(msg->msg_flags & MSG_DONTWAIT)) &&
			 (atomic_read(&po->tx_ring.pending))))
		);

	err = len_sum;
	goto out_put;

out_status:
	__packet_set_status(po, ph, status);
	kfree_skb(skb);
out_put:
	dev_put(dev);
out:
	mutex_unlock(&po->pg_vec_lock);
	return err;
}

static struct sk_buff *packet_alloc_skb(struct sock *sk, size_t prepad,
				        size_t reserve, size_t len,
				        size_t linear, int noblock,
				        int *err)
{
	struct sk_buff *skb;

	/* Under a page?  Don't bother with paged skb. */
	if (prepad + len < PAGE_SIZE || !linear)
		linear = len;

	skb = sock_alloc_send_pskb(sk, prepad + linear, len - linear, noblock,
				   err);
	if (!skb)
		return NULL;

	skb_reserve(skb, reserve);
	skb_put(skb, linear);
	skb->data_len = len - linear;
	skb->len += len - linear;

	return skb;
}

static int packet_snd(struct socket *sock,
			  struct msghdr *msg, size_t len)
{
	struct sock *sk = sock->sk;
	struct sockaddr_ll *saddr = (struct sockaddr_ll *)msg->msg_name;
	struct sk_buff *skb;
	struct net_device *dev;
	__be16 proto;
	unsigned char *addr;
	int err, reserve = 0;
	struct virtio_net_hdr vnet_hdr = { 0 };
	int offset = 0;
	int vnet_hdr_len;
	struct packet_sock *po = pkt_sk(sk);
	unsigned short gso_type = 0;
	int hlen, tlen, linear;
	int extra_len = 0;

	/*
	 *	Get and verify the address.
	 */

	if (likely(saddr == NULL)) {
		dev	= packet_cached_dev_get(po);
		proto	= po->num;
		addr	= NULL;
	} else {
		err = -EINVAL;
		if (msg->msg_namelen < sizeof(struct sockaddr_ll))
			goto out;
		if (msg->msg_namelen < (saddr->sll_halen + offsetof(struct sockaddr_ll, sll_addr)))
			goto out;
		proto	= saddr->sll_protocol;
		addr	= saddr->sll_addr;
		dev = dev_get_by_index(sock_net(sk), saddr->sll_ifindex);
	}

	err = -ENXIO;
	if (unlikely(dev == NULL))
		goto out_unlock;
	err = -ENETDOWN;
	if (unlikely(!(dev->flags & IFF_UP)))
		goto out_unlock;

	if (sock->type == SOCK_RAW)
		reserve = dev->hard_header_len;
	if (po->has_vnet_hdr) {
		vnet_hdr_len = sizeof(vnet_hdr);

		err = -EINVAL;
		if (len < vnet_hdr_len)
			goto out_unlock;

		len -= vnet_hdr_len;

		err = memcpy_fromiovec((void *)&vnet_hdr, msg->msg_iov,
				       vnet_hdr_len);
		if (err < 0)
			goto out_unlock;

		if ((vnet_hdr.flags & VIRTIO_NET_HDR_F_NEEDS_CSUM) &&
		    (vnet_hdr.csum_start + vnet_hdr.csum_offset + 2 >
		      vnet_hdr.hdr_len))
			vnet_hdr.hdr_len = vnet_hdr.csum_start +
						 vnet_hdr.csum_offset + 2;

		err = -EINVAL;
		if (vnet_hdr.hdr_len > len)
			goto out_unlock;

		if (vnet_hdr.gso_type != VIRTIO_NET_HDR_GSO_NONE) {
			switch (vnet_hdr.gso_type & ~VIRTIO_NET_HDR_GSO_ECN) {
			case VIRTIO_NET_HDR_GSO_TCPV4:
				gso_type = SKB_GSO_TCPV4;
				break;
			case VIRTIO_NET_HDR_GSO_TCPV6:
				gso_type = SKB_GSO_TCPV6;
				break;
			case VIRTIO_NET_HDR_GSO_UDP:
				gso_type = SKB_GSO_UDP;
				break;
			default:
				goto out_unlock;
			}

			if (vnet_hdr.gso_type & VIRTIO_NET_HDR_GSO_ECN)
				gso_type |= SKB_GSO_TCP_ECN;

			if (vnet_hdr.gso_size == 0)
				goto out_unlock;

		}
	}

	if (unlikely(sock_flag(sk, SOCK_NOFCS))) {
		if (!netif_supports_nofcs(dev)) {
			err = -EPROTONOSUPPORT;
			goto out_unlock;
		}
		extra_len = 4; /* We're doing our own CRC */
	}

	err = -EMSGSIZE;
	if (!gso_type && (len > dev->mtu + reserve + VLAN_HLEN + extra_len))
		goto out_unlock;

	err = -ENOBUFS;
	hlen = LL_RESERVED_SPACE(dev);
	tlen = dev->needed_tailroom;
	linear = vnet_hdr.hdr_len;
	linear = max(linear, min_t(int, len, dev->hard_header_len));
	skb = packet_alloc_skb(sk, hlen + tlen, hlen, len, linear,
			       msg->msg_flags & MSG_DONTWAIT, &err);
	if (skb == NULL)
		goto out_unlock;

	skb_set_network_header(skb, reserve);

	err = -EINVAL;
	if (sock->type == SOCK_DGRAM &&
	    (offset = dev_hard_header(skb, dev, ntohs(proto), addr, NULL, len)) < 0)
		goto out_free;

	/* Returns -EFAULT on error */
	err = skb_copy_datagram_from_iovec(skb, offset, msg->msg_iov, 0, len);
	if (err)
		goto out_free;

	sock_tx_timestamp(sk, &skb_shinfo(skb)->tx_flags);

	if (!gso_type && (len > dev->mtu + reserve + extra_len)) {
		/* Earlier code assumed this would be a VLAN pkt,
		 * double-check this now that we have the actual
		 * packet in hand.
		 */
		struct ethhdr *ehdr;
		skb_reset_mac_header(skb);
		ehdr = eth_hdr(skb);
		if (ehdr->h_proto != htons(ETH_P_8021Q)) {
			err = -EMSGSIZE;
			goto out_free;
		}
	}

	skb->protocol = proto;
	skb->dev = dev;
	skb->priority = sk->sk_priority;
	skb->mark = sk->sk_mark;

	if (po->has_vnet_hdr) {
		if (vnet_hdr.flags & VIRTIO_NET_HDR_F_NEEDS_CSUM) {
			if (!skb_partial_csum_set(skb, vnet_hdr.csum_start,
						  vnet_hdr.csum_offset)) {
				err = -EINVAL;
				goto out_free;
			}
		}

		skb_shinfo(skb)->gso_size = vnet_hdr.gso_size;
		skb_shinfo(skb)->gso_type = gso_type;

		/* Header must be checked, and gso_segs computed. */
		skb_shinfo(skb)->gso_type |= SKB_GSO_DODGY;
		skb_shinfo(skb)->gso_segs = 0;

		len += vnet_hdr_len;
	}

	skb_probe_transport_header(skb, reserve);

	if (unlikely(extra_len == 4))
		skb->no_fcs = 1;

	/*
	 *	Now send it
	 */

	err = dev_queue_xmit(skb);
	if (err > 0 && (err = net_xmit_errno(err)) != 0)
		goto out_unlock;

	dev_put(dev);

	return len;

out_free:
	kfree_skb(skb);
out_unlock:
	if (dev)
		dev_put(dev);
out:
	return err;
}

static int packet_sendmsg(struct kiocb *iocb, struct socket *sock,
		struct msghdr *msg, size_t len)
{
	struct sock *sk = sock->sk;
	struct packet_sock *po = pkt_sk(sk);
	if (po->tx_ring.pg_vec)
		return tpacket_snd(po, msg);
	else
		return packet_snd(sock, msg, len);
}

/*
 *	Close a PACKET socket. This is fairly simple. We immediately go
 *	to 'closed' state and remove our protocol entry in the device list.
 */

static int packet_release(struct socket *sock)
{
	struct sock *sk = sock->sk;
	struct packet_sock *po;
	struct packet_fanout *f;
	struct net *net;
	union tpacket_req_u req_u;

	if (!sk)
		return 0;

	net = sock_net(sk);
	po = pkt_sk(sk);

	mutex_lock(&net->packet.sklist_lock);
	sk_del_node_init_rcu(sk);
	mutex_unlock(&net->packet.sklist_lock);

	preempt_disable();
	sock_prot_inuse_add(net, sk->sk_prot, -1);
	preempt_enable();

	spin_lock(&po->bind_lock);
	unregister_prot_hook(sk, false);
	packet_cached_dev_reset(po);

	if (po->prot_hook.dev) {
		dev_put(po->prot_hook.dev);
		po->prot_hook.dev = NULL;
	}
	spin_unlock(&po->bind_lock);

	packet_flush_mclist(sk);

	if (po->rx_ring.pg_vec) {
		memset(&req_u, 0, sizeof(req_u));
		packet_set_ring(sk, &req_u, 1, 0);
	}

	if (po->tx_ring.pg_vec) {
		memset(&req_u, 0, sizeof(req_u));
		packet_set_ring(sk, &req_u, 1, 1);
	}

	f = fanout_release(sk);

	synchronize_net();

	if (f) {
		kfree(f);
	}
	/*
	 *	Now the socket is dead. No more input will appear.
	 */
	sock_orphan(sk);
	sock->sk = NULL;

	/* Purge queues */

	skb_queue_purge(&sk->sk_receive_queue);
	sk_refcnt_debug_release(sk);

	sock_put(sk);
	return 0;
}

/*
 *	Attach a packet hook.
 */

static int packet_do_bind(struct sock *sk, struct net_device *dev, __be16 protocol)
{
	struct packet_sock *po = pkt_sk(sk);

	if (po->fanout) {
		if (dev)
			dev_put(dev);

		return -EINVAL;
	}

	lock_sock(sk);

	spin_lock(&po->bind_lock);
	unregister_prot_hook(sk, true);

	po->num = protocol;
	po->prot_hook.type = protocol;
	if (po->prot_hook.dev)
		dev_put(po->prot_hook.dev);

	po->prot_hook.dev = dev;
	po->ifindex = dev ? dev->ifindex : 0;

	packet_cached_dev_assign(po, dev);

	if (protocol == 0)
		goto out_unlock;

	if (!dev || (dev->flags & IFF_UP)) {
		register_prot_hook(sk);
	} else {
		sk->sk_err = ENETDOWN;
		if (!sock_flag(sk, SOCK_DEAD))
			sk->sk_error_report(sk);
	}

out_unlock:
	spin_unlock(&po->bind_lock);
	release_sock(sk);
	return 0;
}

/*
 *	Bind a packet socket to a device
 */

static int packet_bind_spkt(struct socket *sock, struct sockaddr *uaddr,
			    int addr_len)
{
	struct sock *sk = sock->sk;
	char name[sizeof(uaddr->sa_data) + 1];
	struct net_device *dev;
	int err = -ENODEV;

	/*
	 *	Check legality
	 */

	if (addr_len != sizeof(struct sockaddr))
		return -EINVAL;
	/* uaddr->sa_data comes from the userspace, it's not guaranteed to be
	 * zero-terminated.
	 */
	memcpy(name, uaddr->sa_data, sizeof(uaddr->sa_data));
	name[sizeof(uaddr->sa_data)] = 0;

	dev = dev_get_by_name(sock_net(sk), name);
	if (dev)
		err = packet_do_bind(sk, dev, pkt_sk(sk)->num);
	return err;
}

static int packet_bind(struct socket *sock, struct sockaddr *uaddr, int addr_len)
{
	struct sockaddr_ll *sll = (struct sockaddr_ll *)uaddr;
	struct sock *sk = sock->sk;
	struct net_device *dev = NULL;
	int err;


	/*
	 *	Check legality
	 */

	if (addr_len < sizeof(struct sockaddr_ll))
		return -EINVAL;
	if (sll->sll_family != AF_PACKET)
		return -EINVAL;

	if (sll->sll_ifindex) {
		err = -ENODEV;
		dev = dev_get_by_index(sock_net(sk), sll->sll_ifindex);
		if (dev == NULL)
			goto out;
	}
	err = packet_do_bind(sk, dev, sll->sll_protocol ? : pkt_sk(sk)->num);

out:
	return err;
}

static struct proto packet_proto = {
	.name	  = "PACKET",
	.owner	  = THIS_MODULE,
	.obj_size = sizeof(struct packet_sock),
};

/*
 *	Create a packet of type SOCK_PACKET.
 */

static int packet_create(struct net *net, struct socket *sock, int protocol,
			 int kern)
{
	struct sock *sk;
	struct packet_sock *po;
	__be16 proto = (__force __be16)protocol; /* weird, but documented */
	int err;

	if (!ns_capable(net->user_ns, CAP_NET_RAW))
		return -EPERM;
	if (sock->type != SOCK_DGRAM && sock->type != SOCK_RAW &&
	    sock->type != SOCK_PACKET)
		return -ESOCKTNOSUPPORT;

	sock->state = SS_UNCONNECTED;

	err = -ENOBUFS;
	sk = sk_alloc(net, PF_PACKET, GFP_KERNEL, &packet_proto);
	if (sk == NULL)
		goto out;

	sock->ops = &packet_ops;
	if (sock->type == SOCK_PACKET)
		sock->ops = &packet_ops_spkt;

	sock_init_data(sock, sk);

	po = pkt_sk(sk);
	sk->sk_family = PF_PACKET;
	po->num = proto;

	packet_cached_dev_reset(po);

	sk->sk_destruct = packet_sock_destruct;
	sk_refcnt_debug_inc(sk);

	/*
	 *	Attach a protocol block
	 */

	spin_lock_init(&po->bind_lock);
	mutex_init(&po->pg_vec_lock);
	po->prot_hook.func = packet_rcv;

	if (sock->type == SOCK_PACKET)
		po->prot_hook.func = packet_rcv_spkt;

	po->prot_hook.af_packet_priv = sk;

	if (proto) {
		po->prot_hook.type = proto;
		register_prot_hook(sk);
	}

	mutex_lock(&net->packet.sklist_lock);
	sk_add_node_rcu(sk, &net->packet.sklist);
	mutex_unlock(&net->packet.sklist_lock);

	preempt_disable();
	sock_prot_inuse_add(net, &packet_proto, 1);
	preempt_enable();

	return 0;
out:
	return err;
}

static int packet_recv_error(struct sock *sk, struct msghdr *msg, int len)
{
	struct sock_exterr_skb *serr;
	struct sk_buff *skb, *skb2;
	int copied, err;

	err = -EAGAIN;
	skb = skb_dequeue(&sk->sk_error_queue);
	if (skb == NULL)
		goto out;

	copied = skb->len;
	if (copied > len) {
		msg->msg_flags |= MSG_TRUNC;
		copied = len;
	}
	err = skb_copy_datagram_iovec(skb, 0, msg->msg_iov, copied);
	if (err)
		goto out_free_skb;

	sock_recv_timestamp(msg, sk, skb);

	serr = SKB_EXT_ERR(skb);
	put_cmsg(msg, SOL_PACKET, PACKET_TX_TIMESTAMP,
		 sizeof(serr->ee), &serr->ee);

	msg->msg_flags |= MSG_ERRQUEUE;
	err = copied;

	/* Reset and regenerate socket error */
	spin_lock_bh(&sk->sk_error_queue.lock);
	sk->sk_err = 0;
	if ((skb2 = skb_peek(&sk->sk_error_queue)) != NULL) {
		sk->sk_err = SKB_EXT_ERR(skb2)->ee.ee_errno;
		spin_unlock_bh(&sk->sk_error_queue.lock);
		sk->sk_error_report(sk);
	} else
		spin_unlock_bh(&sk->sk_error_queue.lock);

out_free_skb:
	kfree_skb(skb);
out:
	return err;
}

/*
 *	Pull a packet from our receive queue and hand it to the user.
 *	If necessary we block.
 */

static int packet_recvmsg(struct kiocb *iocb, struct socket *sock,
			  struct msghdr *msg, size_t len, int flags)
{
	struct sock *sk = sock->sk;
	struct sk_buff *skb;
	int copied, err;
	int vnet_hdr_len = 0;

	err = -EINVAL;
	if (flags & ~(MSG_PEEK|MSG_DONTWAIT|MSG_TRUNC|MSG_CMSG_COMPAT|MSG_ERRQUEUE))
		goto out;

#if 0
	/* What error should we return now? EUNATTACH? */
	if (pkt_sk(sk)->ifindex < 0)
		return -ENODEV;
#endif

	if (flags & MSG_ERRQUEUE) {
		err = packet_recv_error(sk, msg, len);
		goto out;
	}

	/*
	 *	Call the generic datagram receiver. This handles all sorts
	 *	of horrible races and re-entrancy so we can forget about it
	 *	in the protocol layers.
	 *
	 *	Now it will return ENETDOWN, if device have just gone down,
	 *	but then it will block.
	 */

	skb = skb_recv_datagram(sk, flags, flags & MSG_DONTWAIT, &err);

	/*
	 *	An error occurred so return it. Because skb_recv_datagram()
	 *	handles the blocking we don't see and worry about blocking
	 *	retries.
	 */

	if (skb == NULL)
		goto out;

	if (pkt_sk(sk)->has_vnet_hdr) {
		struct virtio_net_hdr vnet_hdr = { 0 };

		err = -EINVAL;
		vnet_hdr_len = sizeof(vnet_hdr);
		if (len < vnet_hdr_len)
			goto out_free;

		len -= vnet_hdr_len;

		if (skb_is_gso(skb)) {
			struct skb_shared_info *sinfo = skb_shinfo(skb);

			/* This is a hint as to how much should be linear. */
			vnet_hdr.hdr_len = skb_headlen(skb);
			vnet_hdr.gso_size = sinfo->gso_size;
			if (sinfo->gso_type & SKB_GSO_TCPV4)
				vnet_hdr.gso_type = VIRTIO_NET_HDR_GSO_TCPV4;
			else if (sinfo->gso_type & SKB_GSO_TCPV6)
				vnet_hdr.gso_type = VIRTIO_NET_HDR_GSO_TCPV6;
			else if (sinfo->gso_type & SKB_GSO_UDP)
				vnet_hdr.gso_type = VIRTIO_NET_HDR_GSO_UDP;
			else if (sinfo->gso_type & SKB_GSO_FCOE)
				goto out_free;
			else
				BUG();
			if (sinfo->gso_type & SKB_GSO_TCP_ECN)
				vnet_hdr.gso_type |= VIRTIO_NET_HDR_GSO_ECN;
		} else
			vnet_hdr.gso_type = VIRTIO_NET_HDR_GSO_NONE;

		if (skb->ip_summed == CHECKSUM_PARTIAL) {
			vnet_hdr.flags = VIRTIO_NET_HDR_F_NEEDS_CSUM;
			vnet_hdr.csum_start = skb_checksum_start_offset(skb);
			vnet_hdr.csum_offset = skb->csum_offset;
		} else if (skb->ip_summed == CHECKSUM_UNNECESSARY) {
			vnet_hdr.flags = VIRTIO_NET_HDR_F_DATA_VALID;
		} /* else everything is zero */

		err = memcpy_toiovec(msg->msg_iov, (void *)&vnet_hdr,
				     vnet_hdr_len);
		if (err < 0)
			goto out_free;
	}

	/* You lose any data beyond the buffer you gave. If it worries
	 * a user program they can ask the device for its MTU
	 * anyway.
	 */
	copied = skb->len;
	if (copied > len) {
		copied = len;
		msg->msg_flags |= MSG_TRUNC;
	}

	err = skb_copy_datagram_iovec(skb, 0, msg->msg_iov, copied);
	if (err)
		goto out_free;

	sock_recv_ts_and_drops(msg, sk, skb);

	if (msg->msg_name) {
		/* If the address length field is there to be filled
		 * in, we fill it in now.
		 */
		if (sock->type == SOCK_PACKET) {
			msg->msg_namelen = sizeof(struct sockaddr_pkt);
		} else {
			struct sockaddr_ll *sll = &PACKET_SKB_CB(skb)->sa.ll;
			msg->msg_namelen = sll->sll_halen +
				offsetof(struct sockaddr_ll, sll_addr);
		}
		memcpy(msg->msg_name, &PACKET_SKB_CB(skb)->sa,
		       msg->msg_namelen);
	}

	if (pkt_sk(sk)->auxdata) {
		struct tpacket_auxdata aux;

		aux.tp_status = TP_STATUS_USER;
		if (skb->ip_summed == CHECKSUM_PARTIAL)
			aux.tp_status |= TP_STATUS_CSUMNOTREADY;
		aux.tp_len = PACKET_SKB_CB(skb)->origlen;
		aux.tp_snaplen = skb->len;
		aux.tp_mac = 0;
		aux.tp_net = skb_network_offset(skb);
		if (vlan_tx_tag_present(skb)) {
			aux.tp_vlan_tci = vlan_tx_tag_get(skb);
			aux.tp_status |= TP_STATUS_VLAN_VALID;
		} else {
			aux.tp_vlan_tci = 0;
		}
		aux.tp_padding = 0;
		put_cmsg(msg, SOL_PACKET, PACKET_AUXDATA, sizeof(aux), &aux);
	}

	/*
	 *	Free or return the buffer as appropriate. Again this
	 *	hides all the races and re-entrancy issues from us.
	 */
	err = vnet_hdr_len + ((flags&MSG_TRUNC) ? skb->len : copied);

out_free:
	skb_free_datagram(sk, skb);
out:
	return err;
}

static int packet_getname_spkt(struct socket *sock, struct sockaddr *uaddr,
			       int *uaddr_len, int peer)
{
	struct net_device *dev;
	struct sock *sk	= sock->sk;

	if (peer)
		return -EOPNOTSUPP;

	uaddr->sa_family = AF_PACKET;
	memset(uaddr->sa_data, 0, sizeof(uaddr->sa_data));
	rcu_read_lock();
	dev = dev_get_by_index_rcu(sock_net(sk), pkt_sk(sk)->ifindex);
	if (dev)
		strlcpy(uaddr->sa_data, dev->name, sizeof(uaddr->sa_data));
	rcu_read_unlock();
	*uaddr_len = sizeof(*uaddr);

	return 0;
}

static int packet_getname(struct socket *sock, struct sockaddr *uaddr,
			  int *uaddr_len, int peer)
{
	struct net_device *dev;
	struct sock *sk = sock->sk;
	struct packet_sock *po = pkt_sk(sk);
	DECLARE_SOCKADDR(struct sockaddr_ll *, sll, uaddr);

	if (peer)
		return -EOPNOTSUPP;

	sll->sll_family = AF_PACKET;
	sll->sll_ifindex = po->ifindex;
	sll->sll_protocol = po->num;
	sll->sll_pkttype = 0;
	rcu_read_lock();
	dev = dev_get_by_index_rcu(sock_net(sk), po->ifindex);
	if (dev) {
		sll->sll_hatype = dev->type;
		sll->sll_halen = dev->addr_len;
		memcpy(sll->sll_addr, dev->dev_addr, dev->addr_len);
	} else {
		sll->sll_hatype = 0;	/* Bad: we have no ARPHRD_UNSPEC */
		sll->sll_halen = 0;
	}
	rcu_read_unlock();
	*uaddr_len = offsetof(struct sockaddr_ll, sll_addr) + sll->sll_halen;

	return 0;
}

static int packet_dev_mc(struct net_device *dev, struct packet_mclist *i,
			 int what)
{
	switch (i->type) {
	case PACKET_MR_MULTICAST:
		if (i->alen != dev->addr_len)
			return -EINVAL;
		if (what > 0)
			return dev_mc_add(dev, i->addr);
		else
			return dev_mc_del(dev, i->addr);
		break;
	case PACKET_MR_PROMISC:
		return dev_set_promiscuity(dev, what);
		break;
	case PACKET_MR_ALLMULTI:
		return dev_set_allmulti(dev, what);
		break;
	case PACKET_MR_UNICAST:
		if (i->alen != dev->addr_len)
			return -EINVAL;
		if (what > 0)
			return dev_uc_add(dev, i->addr);
		else
			return dev_uc_del(dev, i->addr);
		break;
	default:
		break;
	}
	return 0;
}

static void packet_dev_mclist(struct net_device *dev, struct packet_mclist *i, int what)
{
	for ( ; i; i = i->next) {
		if (i->ifindex == dev->ifindex)
			packet_dev_mc(dev, i, what);
	}
}

static int packet_mc_add(struct sock *sk, struct packet_mreq_max *mreq)
{
	struct packet_sock *po = pkt_sk(sk);
	struct packet_mclist *ml, *i;
	struct net_device *dev;
	int err;

	rtnl_lock();

	err = -ENODEV;
	dev = __dev_get_by_index(sock_net(sk), mreq->mr_ifindex);
	if (!dev)
		goto done;

	err = -EINVAL;
	if (mreq->mr_alen > dev->addr_len)
		goto done;

	err = -ENOBUFS;
	i = kmalloc(sizeof(*i), GFP_KERNEL);
	if (i == NULL)
		goto done;

	err = 0;
	for (ml = po->mclist; ml; ml = ml->next) {
		if (ml->ifindex == mreq->mr_ifindex &&
		    ml->type == mreq->mr_type &&
		    ml->alen == mreq->mr_alen &&
		    memcmp(ml->addr, mreq->mr_address, ml->alen) == 0) {
			ml->count++;
			/* Free the new element ... */
			kfree(i);
			goto done;
		}
	}

	i->type = mreq->mr_type;
	i->ifindex = mreq->mr_ifindex;
	i->alen = mreq->mr_alen;
	memcpy(i->addr, mreq->mr_address, i->alen);
	memset(i->addr + i->alen, 0, sizeof(i->addr) - i->alen);
	i->count = 1;
	i->next = po->mclist;
	po->mclist = i;
	err = packet_dev_mc(dev, i, 1);
	if (err) {
		po->mclist = i->next;
		kfree(i);
	}

done:
	rtnl_unlock();
	return err;
}

static int packet_mc_drop(struct sock *sk, struct packet_mreq_max *mreq)
{
	struct packet_mclist *ml, **mlp;

	rtnl_lock();

	for (mlp = &pkt_sk(sk)->mclist; (ml = *mlp) != NULL; mlp = &ml->next) {
		if (ml->ifindex == mreq->mr_ifindex &&
		    ml->type == mreq->mr_type &&
		    ml->alen == mreq->mr_alen &&
		    memcmp(ml->addr, mreq->mr_address, ml->alen) == 0) {
			if (--ml->count == 0) {
				struct net_device *dev;
				*mlp = ml->next;
				dev = __dev_get_by_index(sock_net(sk), ml->ifindex);
				if (dev)
					packet_dev_mc(dev, ml, -1);
				kfree(ml);
			}
			rtnl_unlock();
			return 0;
		}
	}
	rtnl_unlock();
	return -EADDRNOTAVAIL;
}

static void packet_flush_mclist(struct sock *sk)
{
	struct packet_sock *po = pkt_sk(sk);
	struct packet_mclist *ml;

	if (!po->mclist)
		return;

	rtnl_lock();
	while ((ml = po->mclist) != NULL) {
		struct net_device *dev;

		po->mclist = ml->next;
		dev = __dev_get_by_index(sock_net(sk), ml->ifindex);
		if (dev != NULL)
			packet_dev_mc(dev, ml, -1);
		kfree(ml);
	}
	rtnl_unlock();
}

static int
packet_setsockopt(struct socket *sock, int level, int optname, char __user *optval, unsigned int optlen)
{
	struct sock *sk = sock->sk;
	struct packet_sock *po = pkt_sk(sk);
	int ret;

	if (level != SOL_PACKET)
		return -ENOPROTOOPT;

	switch (optname) {
	case PACKET_ADD_MEMBERSHIP:
	case PACKET_DROP_MEMBERSHIP:
	{
		struct packet_mreq_max mreq;
		int len = optlen;
		memset(&mreq, 0, sizeof(mreq));
		if (len < sizeof(struct packet_mreq))
			return -EINVAL;
		if (len > sizeof(mreq))
			len = sizeof(mreq);
		if (copy_from_user(&mreq, optval, len))
			return -EFAULT;
		if (len < (mreq.mr_alen + offsetof(struct packet_mreq, mr_address)))
			return -EINVAL;
		if (optname == PACKET_ADD_MEMBERSHIP)
			ret = packet_mc_add(sk, &mreq);
		else
			ret = packet_mc_drop(sk, &mreq);
		return ret;
	}

	case PACKET_RX_RING:
	case PACKET_TX_RING:
	{
		union tpacket_req_u req_u;
		int len;

		switch (po->tp_version) {
		case TPACKET_V1:
		case TPACKET_V2:
			len = sizeof(req_u.req);
			break;
		case TPACKET_V3:
		default:
			len = sizeof(req_u.req3);
			break;
		}
		if (optlen < len)
			return -EINVAL;
		if (pkt_sk(sk)->has_vnet_hdr)
			return -EINVAL;
		if (copy_from_user(&req_u.req, optval, len))
			return -EFAULT;
		return packet_set_ring(sk, &req_u, 0,
			optname == PACKET_TX_RING);
	}
	case PACKET_COPY_THRESH:
	{
		int val;

		if (optlen != sizeof(val))
			return -EINVAL;
		if (copy_from_user(&val, optval, sizeof(val)))
			return -EFAULT;

		pkt_sk(sk)->copy_thresh = val;
		return 0;
	}
	case PACKET_VERSION:
	{
		int val;

		if (optlen != sizeof(val))
			return -EINVAL;
		if (copy_from_user(&val, optval, sizeof(val)))
			return -EFAULT;
		switch (val) {
		case TPACKET_V1:
		case TPACKET_V2:
		case TPACKET_V3:
			break;
		default:
			return -EINVAL;
		}
		lock_sock(sk);
		if (po->rx_ring.pg_vec || po->tx_ring.pg_vec) {
			ret = -EBUSY;
		} else {
			po->tp_version = val;
			ret = 0;
		}
		release_sock(sk);
		return ret;
	}
	case PACKET_RESERVE:
	{
		unsigned int val;

		if (optlen != sizeof(val))
			return -EINVAL;
		if (copy_from_user(&val, optval, sizeof(val)))
			return -EFAULT;
		if (val > INT_MAX)
			return -EINVAL;
		lock_sock(sk);
		if (po->rx_ring.pg_vec || po->tx_ring.pg_vec) {
			ret = -EBUSY;
		} else {
			po->tp_reserve = val;
			ret = 0;
		}
		release_sock(sk);
		return ret;
	}
	case PACKET_LOSS:
	{
		unsigned int val;

		if (optlen != sizeof(val))
			return -EINVAL;
		if (po->rx_ring.pg_vec || po->tx_ring.pg_vec)
			return -EBUSY;
		if (copy_from_user(&val, optval, sizeof(val)))
			return -EFAULT;
		po->tp_loss = !!val;
		return 0;
	}
	case PACKET_AUXDATA:
	{
		int val;

		if (optlen < sizeof(val))
			return -EINVAL;
		if (copy_from_user(&val, optval, sizeof(val)))
			return -EFAULT;

		po->auxdata = !!val;
		return 0;
	}
	case PACKET_ORIGDEV:
	{
		int val;

		if (optlen < sizeof(val))
			return -EINVAL;
		if (copy_from_user(&val, optval, sizeof(val)))
			return -EFAULT;

		po->origdev = !!val;
		return 0;
	}
	case PACKET_VNET_HDR:
	{
		int val;

		if (sock->type != SOCK_RAW)
			return -EINVAL;
		if (po->rx_ring.pg_vec || po->tx_ring.pg_vec)
			return -EBUSY;
		if (optlen < sizeof(val))
			return -EINVAL;
		if (copy_from_user(&val, optval, sizeof(val)))
			return -EFAULT;

		po->has_vnet_hdr = !!val;
		return 0;
	}
	case PACKET_TIMESTAMP:
	{
		int val;

		if (optlen != sizeof(val))
			return -EINVAL;
		if (copy_from_user(&val, optval, sizeof(val)))
			return -EFAULT;

		po->tp_tstamp = val;
		return 0;
	}
	case PACKET_FANOUT:
	{
		int val;

		if (optlen != sizeof(val))
			return -EINVAL;
		if (copy_from_user(&val, optval, sizeof(val)))
			return -EFAULT;

		return fanout_add(sk, val & 0xffff, val >> 16);
	}
	case PACKET_TX_HAS_OFF:
	{
		unsigned int val;

		if (optlen != sizeof(val))
			return -EINVAL;
		if (po->rx_ring.pg_vec || po->tx_ring.pg_vec)
			return -EBUSY;
		if (copy_from_user(&val, optval, sizeof(val)))
			return -EFAULT;
		po->tp_tx_has_off = !!val;
		return 0;
	}
	default:
		return -ENOPROTOOPT;
	}
}

static int packet_getsockopt(struct socket *sock, int level, int optname,
			     char __user *optval, int __user *optlen)
{
	int len;
	int val, lv = sizeof(val);
	struct sock *sk = sock->sk;
	struct packet_sock *po = pkt_sk(sk);
	void *data = &val;
	union tpacket_stats_u st;

	if (level != SOL_PACKET)
		return -ENOPROTOOPT;

	if (get_user(len, optlen))
		return -EFAULT;

	if (len < 0)
		return -EINVAL;

	switch (optname) {
	case PACKET_STATISTICS:
		spin_lock_bh(&sk->sk_receive_queue.lock);
		memcpy(&st, &po->stats, sizeof(st));
		memset(&po->stats, 0, sizeof(po->stats));
		spin_unlock_bh(&sk->sk_receive_queue.lock);

		if (po->tp_version == TPACKET_V3) {
			lv = sizeof(struct tpacket_stats_v3);
			st.stats3.tp_packets += st.stats3.tp_drops;
			data = &st.stats3;
		} else {
			lv = sizeof(struct tpacket_stats);
			st.stats1.tp_packets += st.stats1.tp_drops;
			data = &st.stats1;
		}

		break;
	case PACKET_AUXDATA:
		val = po->auxdata;
		break;
	case PACKET_ORIGDEV:
		val = po->origdev;
		break;
	case PACKET_VNET_HDR:
		val = po->has_vnet_hdr;
		break;
	case PACKET_VERSION:
		val = po->tp_version;
		break;
	case PACKET_HDRLEN:
		if (len > sizeof(int))
			len = sizeof(int);
		if (len < sizeof(int))
			return -EINVAL;
		if (copy_from_user(&val, optval, len))
			return -EFAULT;
		switch (val) {
		case TPACKET_V1:
			val = sizeof(struct tpacket_hdr);
			break;
		case TPACKET_V2:
			val = sizeof(struct tpacket2_hdr);
			break;
		case TPACKET_V3:
			val = sizeof(struct tpacket3_hdr);
			break;
		default:
			return -EINVAL;
		}
		break;
	case PACKET_RESERVE:
		val = po->tp_reserve;
		break;
	case PACKET_LOSS:
		val = po->tp_loss;
		break;
	case PACKET_TIMESTAMP:
		val = po->tp_tstamp;
		break;
	case PACKET_FANOUT:
		val = (po->fanout ?
		       ((u32)po->fanout->id |
			((u32)po->fanout->type << 16) |
			((u32)po->fanout->flags << 24)) :
		       0);
		break;
	case PACKET_TX_HAS_OFF:
		val = po->tp_tx_has_off;
		break;
	default:
		return -ENOPROTOOPT;
	}

	if (len > lv)
		len = lv;
	if (put_user(len, optlen))
		return -EFAULT;
	if (copy_to_user(optval, data, len))
		return -EFAULT;
	return 0;
}


static int packet_notifier(struct notifier_block *this, unsigned long msg, void *data)
{
	struct sock *sk;
	struct net_device *dev = data;
	struct net *net = dev_net(dev);

	rcu_read_lock();
	sk_for_each_rcu(sk, &net->packet.sklist) {
		struct packet_sock *po = pkt_sk(sk);

		switch (msg) {
		case NETDEV_UNREGISTER:
			if (po->mclist)
				packet_dev_mclist(dev, po->mclist, -1);
			/* fallthrough */

		case NETDEV_DOWN:
			if (dev->ifindex == po->ifindex) {
				spin_lock(&po->bind_lock);
				if (po->running) {
					__unregister_prot_hook(sk, false);
					sk->sk_err = ENETDOWN;
					if (!sock_flag(sk, SOCK_DEAD))
						sk->sk_error_report(sk);
				}
				if (msg == NETDEV_UNREGISTER) {
					packet_cached_dev_reset(po);
					po->ifindex = -1;
					if (po->prot_hook.dev)
						dev_put(po->prot_hook.dev);
					po->prot_hook.dev = NULL;
				}
				spin_unlock(&po->bind_lock);
			}
			break;
		case NETDEV_UP:
			if (dev->ifindex == po->ifindex) {
				spin_lock(&po->bind_lock);
				if (po->num)
					register_prot_hook(sk);
				spin_unlock(&po->bind_lock);
			}
			break;
		}
	}
	rcu_read_unlock();
	return NOTIFY_DONE;
}


static int packet_ioctl(struct socket *sock, unsigned int cmd,
			unsigned long arg)
{
	struct sock *sk = sock->sk;

	switch (cmd) {
	case SIOCOUTQ:
	{
		int amount = sk_wmem_alloc_get(sk);

		return put_user(amount, (int __user *)arg);
	}
	case SIOCINQ:
	{
		struct sk_buff *skb;
		int amount = 0;

		spin_lock_bh(&sk->sk_receive_queue.lock);
		skb = skb_peek(&sk->sk_receive_queue);
		if (skb)
			amount = skb->len;
		spin_unlock_bh(&sk->sk_receive_queue.lock);
		return put_user(amount, (int __user *)arg);
	}
	case SIOCGSTAMP:
		return sock_get_timestamp(sk, (struct timeval __user *)arg);
	case SIOCGSTAMPNS:
		return sock_get_timestampns(sk, (struct timespec __user *)arg);

#ifdef CONFIG_INET
	case SIOCADDRT:
	case SIOCDELRT:
	case SIOCDARP:
	case SIOCGARP:
	case SIOCSARP:
	case SIOCGIFADDR:
	case SIOCSIFADDR:
	case SIOCGIFBRDADDR:
	case SIOCSIFBRDADDR:
	case SIOCGIFNETMASK:
	case SIOCSIFNETMASK:
	case SIOCGIFDSTADDR:
	case SIOCSIFDSTADDR:
	case SIOCSIFFLAGS:
		return inet_dgram_ops.ioctl(sock, cmd, arg);
#endif

	default:
		return -ENOIOCTLCMD;
	}
	return 0;
}

static unsigned int packet_poll(struct file *file, struct socket *sock,
				poll_table *wait)
{
	struct sock *sk = sock->sk;
	struct packet_sock *po = pkt_sk(sk);
	unsigned int mask = datagram_poll(file, sock, wait);

	spin_lock_bh(&sk->sk_receive_queue.lock);
	if (po->rx_ring.pg_vec) {
		if (!packet_previous_rx_frame(po, &po->rx_ring,
			TP_STATUS_KERNEL))
			mask |= POLLIN | POLLRDNORM;
	}
	spin_unlock_bh(&sk->sk_receive_queue.lock);
	spin_lock_bh(&sk->sk_write_queue.lock);
	if (po->tx_ring.pg_vec) {
		if (packet_current_frame(po, &po->tx_ring, TP_STATUS_AVAILABLE))
			mask |= POLLOUT | POLLWRNORM;
	}
	spin_unlock_bh(&sk->sk_write_queue.lock);
	return mask;
}


/* Dirty? Well, I still did not learn better way to account
 * for user mmaps.
 */

static void packet_mm_open(struct vm_area_struct *vma)
{
	struct file *file = vma->vm_file;
	struct socket *sock = file->private_data;
	struct sock *sk = sock->sk;

	if (sk)
		atomic_inc(&pkt_sk(sk)->mapped);
}

static void packet_mm_close(struct vm_area_struct *vma)
{
	struct file *file = vma->vm_file;
	struct socket *sock = file->private_data;
	struct sock *sk = sock->sk;

	if (sk)
		atomic_dec(&pkt_sk(sk)->mapped);
}

static const struct vm_operations_struct packet_mmap_ops = {
	.open	=	packet_mm_open,
	.close	=	packet_mm_close,
};

static void free_pg_vec(struct pgv *pg_vec, unsigned int order,
			unsigned int len)
{
	int i;

	for (i = 0; i < len; i++) {
		if (likely(pg_vec[i].buffer)) {
			if (is_vmalloc_addr(pg_vec[i].buffer))
				vfree(pg_vec[i].buffer);
			else
				free_pages((unsigned long)pg_vec[i].buffer,
					   order);
			pg_vec[i].buffer = NULL;
		}
	}
	kfree(pg_vec);
}

static char *alloc_one_pg_vec_page(unsigned long order)
{
	char *buffer = NULL;
	gfp_t gfp_flags = GFP_KERNEL | __GFP_COMP |
			  __GFP_ZERO | __GFP_NOWARN | __GFP_NORETRY;

	buffer = (char *) __get_free_pages(gfp_flags, order);

	if (buffer)
		return buffer;

	/*
	 * __get_free_pages failed, fall back to vmalloc
	 */
	buffer = vzalloc((1 << order) * PAGE_SIZE);

	if (buffer)
		return buffer;

	/*
	 * vmalloc failed, lets dig into swap here
	 */
	gfp_flags &= ~__GFP_NORETRY;
	buffer = (char *)__get_free_pages(gfp_flags, order);
	if (buffer)
		return buffer;

	/*
	 * complete and utter failure
	 */
	return NULL;
}

static struct pgv *alloc_pg_vec(struct tpacket_req *req, int order)
{
	unsigned int block_nr = req->tp_block_nr;
	struct pgv *pg_vec;
	int i;

	pg_vec = kcalloc(block_nr, sizeof(struct pgv), GFP_KERNEL);
	if (unlikely(!pg_vec))
		goto out;

	for (i = 0; i < block_nr; i++) {
		pg_vec[i].buffer = alloc_one_pg_vec_page(order);
		if (unlikely(!pg_vec[i].buffer))
			goto out_free_pgvec;
	}

out:
	return pg_vec;

out_free_pgvec:
	free_pg_vec(pg_vec, order, block_nr);
	pg_vec = NULL;
	goto out;
}

static int packet_set_ring(struct sock *sk, union tpacket_req_u *req_u,
		int closing, int tx_ring)
{
	struct pgv *pg_vec = NULL;
	struct packet_sock *po = pkt_sk(sk);
	int was_running, order = 0;
	struct packet_ring_buffer *rb;
	struct sk_buff_head *rb_queue;
	__be16 num;
	int err = -EINVAL;
	/* Added to avoid minimal code churn */
	struct tpacket_req *req = &req_u->req;

	lock_sock(sk);
	/* Opening a Tx-ring is NOT supported in TPACKET_V3 */
	if (!closing && tx_ring && (po->tp_version > TPACKET_V2)) {
		WARN(1, "Tx-ring is not supported.\n");
		goto out;
	}

	rb = tx_ring ? &po->tx_ring : &po->rx_ring;
	rb_queue = tx_ring ? &sk->sk_write_queue : &sk->sk_receive_queue;

	err = -EBUSY;
	if (!closing) {
		if (atomic_read(&po->mapped))
			goto out;
		if (atomic_read(&rb->pending))
			goto out;
	}

	if (req->tp_block_nr) {
		/* Sanity tests and some calculations */
		err = -EBUSY;
		if (unlikely(rb->pg_vec))
			goto out;

		switch (po->tp_version) {
		case TPACKET_V1:
			po->tp_hdrlen = TPACKET_HDRLEN;
			break;
		case TPACKET_V2:
			po->tp_hdrlen = TPACKET2_HDRLEN;
			break;
		case TPACKET_V3:
			po->tp_hdrlen = TPACKET3_HDRLEN;
			break;
		}

		err = -EINVAL;
		if (unlikely((int)req->tp_block_size <= 0))
			goto out;
		if (unlikely(req->tp_block_size & (PAGE_SIZE - 1)))
			goto out;
		if (po->tp_version >= TPACKET_V3 &&
		    req->tp_block_size <=
			  BLK_PLUS_PRIV((u64)req_u->req3.tp_sizeof_priv))
			goto out;
		if (unlikely(req->tp_frame_size < po->tp_hdrlen +
					po->tp_reserve))
			goto out;
		if (unlikely(req->tp_frame_size & (TPACKET_ALIGNMENT - 1)))
			goto out;

		rb->frames_per_block = req->tp_block_size/req->tp_frame_size;
		if (unlikely(rb->frames_per_block <= 0))
			goto out;
		if (unlikely(req->tp_block_size > UINT_MAX / req->tp_block_nr))
			goto out;
		if (unlikely((rb->frames_per_block * req->tp_block_nr) !=
					req->tp_frame_nr))
			goto out;

		err = -ENOMEM;
		order = get_order(req->tp_block_size);
		pg_vec = alloc_pg_vec(req, order);
		if (unlikely(!pg_vec))
			goto out;
		switch (po->tp_version) {
		case TPACKET_V3:
		/* Transmit path is not supported. We checked
		 * it above but just being paranoid
		 */
			if (!tx_ring)
				init_prb_bdqc(po, rb, pg_vec, req_u, tx_ring);
			break;
		default:
			break;
		}
	}
	/* Done */
	else {
		err = -EINVAL;
		if (unlikely(req->tp_frame_nr))
			goto out;
	}


	/* Detach socket from network */
	spin_lock(&po->bind_lock);
	was_running = po->running;
	num = po->num;
	if (was_running) {
		po->num = 0;
		__unregister_prot_hook(sk, false);
	}
	spin_unlock(&po->bind_lock);

	synchronize_net();

	err = -EBUSY;
	mutex_lock(&po->pg_vec_lock);
	if (closing || atomic_read(&po->mapped) == 0) {
		err = 0;
		spin_lock_bh(&rb_queue->lock);
		swap(rb->pg_vec, pg_vec);
		rb->frame_max = (req->tp_frame_nr - 1);
		rb->head = 0;
		rb->frame_size = req->tp_frame_size;
		spin_unlock_bh(&rb_queue->lock);

		swap(rb->pg_vec_order, order);
		swap(rb->pg_vec_len, req->tp_block_nr);

		rb->pg_vec_pages = req->tp_block_size/PAGE_SIZE;
		po->prot_hook.func = (po->rx_ring.pg_vec) ?
						tpacket_rcv : packet_rcv;
		skb_queue_purge(rb_queue);
		if (atomic_read(&po->mapped))
			pr_err("packet_mmap: vma is busy: %d\n",
			       atomic_read(&po->mapped));
	}
	mutex_unlock(&po->pg_vec_lock);

	spin_lock(&po->bind_lock);
	if (was_running) {
		po->num = num;
		register_prot_hook(sk);
	}
	spin_unlock(&po->bind_lock);
	if (closing && (po->tp_version > TPACKET_V2)) {
		/* Because we don't support block-based V3 on tx-ring */
		if (!tx_ring)
			prb_shutdown_retire_blk_timer(po, tx_ring, rb_queue);
	}

	if (pg_vec)
		free_pg_vec(pg_vec, order, req->tp_block_nr);
out:
	release_sock(sk);
	return err;
}

static int packet_mmap(struct file *file, struct socket *sock,
		struct vm_area_struct *vma)
{
	struct sock *sk = sock->sk;
	struct packet_sock *po = pkt_sk(sk);
	unsigned long size, expected_size;
	struct packet_ring_buffer *rb;
	unsigned long start;
	int err = -EINVAL;
	int i;

	if (vma->vm_pgoff)
		return -EINVAL;

	mutex_lock(&po->pg_vec_lock);

	expected_size = 0;
	for (rb = &po->rx_ring; rb <= &po->tx_ring; rb++) {
		if (rb->pg_vec) {
			expected_size += rb->pg_vec_len
						* rb->pg_vec_pages
						* PAGE_SIZE;
		}
	}

	if (expected_size == 0)
		goto out;

	size = vma->vm_end - vma->vm_start;
	if (size != expected_size)
		goto out;

	start = vma->vm_start;
	for (rb = &po->rx_ring; rb <= &po->tx_ring; rb++) {
		if (rb->pg_vec == NULL)
			continue;

		for (i = 0; i < rb->pg_vec_len; i++) {
			struct page *page;
			void *kaddr = rb->pg_vec[i].buffer;
			int pg_num;

			for (pg_num = 0; pg_num < rb->pg_vec_pages; pg_num++) {
				page = pgv_to_page(kaddr);
				err = vm_insert_page(vma, start, page);
				if (unlikely(err))
					goto out;
				start += PAGE_SIZE;
				kaddr += PAGE_SIZE;
			}
		}
	}

	atomic_inc(&po->mapped);
	vma->vm_ops = &packet_mmap_ops;
	err = 0;

out:
	mutex_unlock(&po->pg_vec_lock);
	return err;
}

static const struct proto_ops packet_ops_spkt = {
	.family =	PF_PACKET,
	.owner =	THIS_MODULE,
	.release =	packet_release,
	.bind =		packet_bind_spkt,
	.connect =	sock_no_connect,
	.socketpair =	sock_no_socketpair,
	.accept =	sock_no_accept,
	.getname =	packet_getname_spkt,
	.poll =		datagram_poll,
	.ioctl =	packet_ioctl,
	.listen =	sock_no_listen,
	.shutdown =	sock_no_shutdown,
	.setsockopt =	sock_no_setsockopt,
	.getsockopt =	sock_no_getsockopt,
	.sendmsg =	packet_sendmsg_spkt,
	.recvmsg =	packet_recvmsg,
	.mmap =		sock_no_mmap,
	.sendpage =	sock_no_sendpage,
};

static const struct proto_ops packet_ops = {
	.family =	PF_PACKET,
	.owner =	THIS_MODULE,
	.release =	packet_release,
	.bind =		packet_bind,
	.connect =	sock_no_connect,
	.socketpair =	sock_no_socketpair,
	.accept =	sock_no_accept,
	.getname =	packet_getname,
	.poll =		packet_poll,
	.ioctl =	packet_ioctl,
	.listen =	sock_no_listen,
	.shutdown =	sock_no_shutdown,
	.setsockopt =	packet_setsockopt,
	.getsockopt =	packet_getsockopt,
	.sendmsg =	packet_sendmsg,
	.recvmsg =	packet_recvmsg,
	.mmap =		packet_mmap,
	.sendpage =	sock_no_sendpage,
};

static const struct net_proto_family packet_family_ops = {
	.family =	PF_PACKET,
	.create =	packet_create,
	.owner	=	THIS_MODULE,
};

static struct notifier_block packet_netdev_notifier = {
	.notifier_call =	packet_notifier,
};

#ifdef CONFIG_PROC_FS

static void *packet_seq_start(struct seq_file *seq, loff_t *pos)
	__acquires(RCU)
{
	struct net *net = seq_file_net(seq);

	rcu_read_lock();
	return seq_hlist_start_head_rcu(&net->packet.sklist, *pos);
}

static void *packet_seq_next(struct seq_file *seq, void *v, loff_t *pos)
{
	struct net *net = seq_file_net(seq);
	return seq_hlist_next_rcu(v, &net->packet.sklist, pos);
}

static void packet_seq_stop(struct seq_file *seq, void *v)
	__releases(RCU)
{
	rcu_read_unlock();
}

static int packet_seq_show(struct seq_file *seq, void *v)
{
	if (v == SEQ_START_TOKEN)
		seq_puts(seq, "sk       RefCnt Type Proto  Iface R Rmem   User   Inode\n");
	else {
		struct sock *s = sk_entry(v);
		const struct packet_sock *po = pkt_sk(s);

		seq_printf(seq,
			   "%pK %-6d %-4d %04x   %-5d %1d %-6u %-6u %-6lu\n",
			   s,
			   atomic_read(&s->sk_refcnt),
			   s->sk_type,
			   ntohs(po->num),
			   po->ifindex,
			   po->running,
			   atomic_read(&s->sk_rmem_alloc),
			   from_kuid_munged(seq_user_ns(seq), sock_i_uid(s)),
			   sock_i_ino(s));
	}

	return 0;
}

static const struct seq_operations packet_seq_ops = {
	.start	= packet_seq_start,
	.next	= packet_seq_next,
	.stop	= packet_seq_stop,
	.show	= packet_seq_show,
};

static int packet_seq_open(struct inode *inode, struct file *file)
{
	return seq_open_net(inode, file, &packet_seq_ops,
			    sizeof(struct seq_net_private));
}

static const struct file_operations packet_seq_fops = {
	.owner		= THIS_MODULE,
	.open		= packet_seq_open,
	.read		= seq_read,
	.llseek		= seq_lseek,
	.release	= seq_release_net,
};

#endif

static int __net_init packet_net_init(struct net *net)
{
	mutex_init(&net->packet.sklist_lock);
	INIT_HLIST_HEAD(&net->packet.sklist);

	if (!proc_create("packet", 0, net->proc_net, &packet_seq_fops))
		return -ENOMEM;

	return 0;
}

static void __net_exit packet_net_exit(struct net *net)
{
	remove_proc_entry("packet", net->proc_net);
}

static struct pernet_operations packet_net_ops = {
	.init = packet_net_init,
	.exit = packet_net_exit,
};


static void __exit packet_exit(void)
{
	unregister_netdevice_notifier(&packet_netdev_notifier);
	unregister_pernet_subsys(&packet_net_ops);
	sock_unregister(PF_PACKET);
	proto_unregister(&packet_proto);
}

static int __init packet_init(void)
{
	int rc = proto_register(&packet_proto, 0);

	if (rc != 0)
		goto out;

	sock_register(&packet_family_ops);
	register_pernet_subsys(&packet_net_ops);
	register_netdevice_notifier(&packet_netdev_notifier);
out:
	return rc;
}

module_init(packet_init);
module_exit(packet_exit);
MODULE_LICENSE("GPL");
MODULE_ALIAS_NETPROTO(PF_PACKET);<|MERGE_RESOLUTION|>--- conflicted
+++ resolved
@@ -1382,18 +1382,11 @@
 	if (f) {
 		po->fanout = NULL;
 
-<<<<<<< HEAD
-		if (atomic_dec_and_test(&f->sk_ref))
-			list_del(&f->list);
-		else
-			f = NULL;
-=======
 		if (atomic_dec_and_test(&f->sk_ref)) {
 			list_del(&f->list);
 			dev_remove_pack(&f->prot_hook);
 			kfree(f);
 		}
->>>>>>> ea3b4b88
 	}
 	mutex_unlock(&fanout_mutex);
 
@@ -4018,4 +4011,4 @@
 module_init(packet_init);
 module_exit(packet_exit);
 MODULE_LICENSE("GPL");
-MODULE_ALIAS_NETPROTO(PF_PACKET);+MODULE_ALIAS_NETPROTO(PF_PACKET);
