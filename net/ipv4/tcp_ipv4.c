--- conflicted
+++ resolved
@@ -417,19 +417,12 @@
 
 		if (code == ICMP_FRAG_NEEDED) { /* PMTU discovery (RFC1191) */
 			tp->mtu_info = info;
-<<<<<<< HEAD
-			if (!sock_owned_by_user(sk))
-				tcp_v4_mtu_reduced(sk);
-			else
-				set_bit(TCP_MTU_REDUCED_DEFERRED, &tp->tsq_flags);
-=======
 			if (!sock_owned_by_user(sk)) {
 				tcp_v4_mtu_reduced(sk);
 			} else {
 				if (!test_and_set_bit(TCP_MTU_REDUCED_DEFERRED, &tp->tsq_flags))
 					sock_hold(sk);
 			}
->>>>>>> 9450d57e
 			goto out;
 		}
 
