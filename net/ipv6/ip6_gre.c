--- conflicted
+++ resolved
@@ -395,14 +395,8 @@
 	greh = (const struct gre_base_hdr *)(skb->data + offset);
 	key = key_off ? *(__be32 *)(skb->data + key_off) : 0;
 
-<<<<<<< HEAD
-	t = ip6gre_tunnel_lookup(skb->dev, &ipv6h->daddr, &ipv6h->saddr,
-				 key, greh->protocol);
-	if (t == NULL)
-=======
 	t = ip6gre_tunnel_lookup(skb->dev, &ipv6h->daddr, &ipv6h->saddr,key, greh->protocol);
 	if (!t)
->>>>>>> ea3b4b88
 		return;
 
 	switch (type) {
@@ -806,8 +800,6 @@
 	if (t->parms.flags & IP6_TNL_F_USE_ORIG_FWMARK)
 		fl6.flowi6_mark = skb->mark;
 
-	fl6.flowi6_uid = sock_net_uid(dev_net(dev), NULL);
-
 	err = ip6gre_xmit2(skb, dev, dsfield, &fl6, encap_limit, &mtu);
 	if (err != 0) {
 		/* XXX: send ICMP error even if DF is not set. */
@@ -857,8 +849,6 @@
 		fl6.flowlabel |= (*(__be32 *) ipv6h & IPV6_FLOWLABEL_MASK);
 	if (t->parms.flags & IP6_TNL_F_USE_ORIG_FWMARK)
 		fl6.flowi6_mark = skb->mark;
-
-	fl6.flowi6_uid = sock_net_uid(dev_net(dev), NULL);
 
 	err = ip6gre_xmit2(skb, dev, dsfield, &fl6, encap_limit, &mtu);
 	if (err != 0) {
@@ -1718,4 +1708,4 @@
 MODULE_AUTHOR("D. Kozlov (xeb@mail.ru)");
 MODULE_DESCRIPTION("GRE over IPv6 tunneling device");
 MODULE_ALIAS_RTNL_LINK("ip6gre");
-MODULE_ALIAS_NETDEV("ip6gre0");+MODULE_ALIAS_NETDEV("ip6gre0");
