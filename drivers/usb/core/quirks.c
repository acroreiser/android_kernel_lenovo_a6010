/*
 * USB device quirk handling logic and table
 *
 * Copyright (c) 2007 Oliver Neukum
 * Copyright (c) 2007 Greg Kroah-Hartman <gregkh@suse.de>
 *
 * This program is free software; you can redistribute it and/or modify it
 * under the terms of the GNU General Public License as published by the Free
 * Software Foundation, version 2.
 *
 *
 */

#include <linux/usb.h>
#include <linux/usb/quirks.h>
#include "usb.h"

/* Lists of quirky USB devices, split in device quirks and interface quirks.
 * Device quirks are applied at the very beginning of the enumeration process,
 * right after reading the device descriptor. They can thus only match on device
 * information.
 *
 * Interface quirks are applied after reading all the configuration descriptors.
 * They can match on both device and interface information.
 *
 * Note that the DELAY_INIT and HONOR_BNUMINTERFACES quirks do not make sense as
 * interface quirks, as they only influence the enumeration process which is run
 * before processing the interface quirks.
 *
 * Please keep the lists ordered by:
 * 	1) Vendor ID
 * 	2) Product ID
 * 	3) Class ID
 */
static const struct usb_device_id usb_quirk_list[] = {
	/* CBM - Flash disk */
	{ USB_DEVICE(0x0204, 0x6025), .driver_info = USB_QUIRK_RESET_RESUME },

	/* HP 5300/5370C scanner */
	{ USB_DEVICE(0x03f0, 0x0701), .driver_info =
			USB_QUIRK_STRING_FETCH_255 },

	/* Creative SB Audigy 2 NX */
	{ USB_DEVICE(0x041e, 0x3020), .driver_info = USB_QUIRK_RESET_RESUME },

	/* Microsoft Wireless Laser Mouse 6000 Receiver */
	{ USB_DEVICE(0x045e, 0x00e1), .driver_info = USB_QUIRK_RESET_RESUME },

	/* Microsoft LifeCam-VX700 v2.0 */
	{ USB_DEVICE(0x045e, 0x0770), .driver_info = USB_QUIRK_RESET_RESUME },

	/* Logitech HD Pro Webcams C920 and C930e */
	{ USB_DEVICE(0x046d, 0x082d), .driver_info = USB_QUIRK_DELAY_INIT },
	{ USB_DEVICE(0x046d, 0x0843), .driver_info = USB_QUIRK_DELAY_INIT },

	/* Logitech ConferenceCam CC3000e */
	{ USB_DEVICE(0x046d, 0x0847), .driver_info = USB_QUIRK_DELAY_INIT },
	{ USB_DEVICE(0x046d, 0x0848), .driver_info = USB_QUIRK_DELAY_INIT },

	/* Logitech PTZ Pro Camera */
	{ USB_DEVICE(0x046d, 0x0853), .driver_info = USB_QUIRK_DELAY_INIT },

	/* Logitech Quickcam Fusion */
	{ USB_DEVICE(0x046d, 0x08c1), .driver_info = USB_QUIRK_RESET_RESUME },

	/* Logitech Quickcam Orbit MP */
	{ USB_DEVICE(0x046d, 0x08c2), .driver_info = USB_QUIRK_RESET_RESUME },

	/* Logitech Quickcam Pro for Notebook */
	{ USB_DEVICE(0x046d, 0x08c3), .driver_info = USB_QUIRK_RESET_RESUME },

	/* Logitech Quickcam Pro 5000 */
	{ USB_DEVICE(0x046d, 0x08c5), .driver_info = USB_QUIRK_RESET_RESUME },

	/* Logitech Quickcam OEM Dell Notebook */
	{ USB_DEVICE(0x046d, 0x08c6), .driver_info = USB_QUIRK_RESET_RESUME },

	/* Logitech Quickcam OEM Cisco VT Camera II */
	{ USB_DEVICE(0x046d, 0x08c7), .driver_info = USB_QUIRK_RESET_RESUME },

	/* Logitech Harmony 700-series */
	{ USB_DEVICE(0x046d, 0xc122), .driver_info = USB_QUIRK_DELAY_INIT },

	/* Philips PSC805 audio device */
	{ USB_DEVICE(0x0471, 0x0155), .driver_info = USB_QUIRK_RESET_RESUME },

	/* Plantronic Audio 655 DSP */
	{ USB_DEVICE(0x047f, 0xc008), .driver_info = USB_QUIRK_RESET_RESUME },

	/* Plantronic Audio 648 USB */
	{ USB_DEVICE(0x047f, 0xc013), .driver_info = USB_QUIRK_RESET_RESUME },

	/* Artisman Watchdog Dongle */
	{ USB_DEVICE(0x04b4, 0x0526), .driver_info =
			USB_QUIRK_CONFIG_INTF_STRINGS },

	/* Microchip Joss Optical infrared touchboard device */
	{ USB_DEVICE(0x04d8, 0x000c), .driver_info =
			USB_QUIRK_CONFIG_INTF_STRINGS },

	/* CarrolTouch 4000U */
	{ USB_DEVICE(0x04e7, 0x0009), .driver_info = USB_QUIRK_RESET_RESUME },

	/* CarrolTouch 4500U */
	{ USB_DEVICE(0x04e7, 0x0030), .driver_info = USB_QUIRK_RESET_RESUME },

	/* Samsung Android phone modem - ID conflict with SPH-I500 */
	{ USB_DEVICE(0x04e8, 0x6601), .driver_info =
			USB_QUIRK_CONFIG_INTF_STRINGS },

	/* Roland SC-8820 */
	{ USB_DEVICE(0x0582, 0x0007), .driver_info = USB_QUIRK_RESET_RESUME },

	/* Edirol SD-20 */
	{ USB_DEVICE(0x0582, 0x0027), .driver_info = USB_QUIRK_RESET_RESUME },

	/* Alcor Micro Corp. Hub */
	{ USB_DEVICE(0x058f, 0x9254), .driver_info = USB_QUIRK_RESET_RESUME },

	/* MicroTouch Systems touchscreen */
	{ USB_DEVICE(0x0596, 0x051e), .driver_info = USB_QUIRK_RESET_RESUME },

	/* appletouch */
	{ USB_DEVICE(0x05ac, 0x021a), .driver_info = USB_QUIRK_RESET_RESUME },

	/* Avision AV600U */
	{ USB_DEVICE(0x0638, 0x0a13), .driver_info =
	  USB_QUIRK_STRING_FETCH_255 },

	/* Saitek Cyborg Gold Joystick */
	{ USB_DEVICE(0x06a3, 0x0006), .driver_info =
			USB_QUIRK_CONFIG_INTF_STRINGS },

	/* Guillemot Webcam Hercules Dualpix Exchange (2nd ID) */
	{ USB_DEVICE(0x06f8, 0x0804), .driver_info = USB_QUIRK_RESET_RESUME },

	/* Guillemot Webcam Hercules Dualpix Exchange*/
	{ USB_DEVICE(0x06f8, 0x3005), .driver_info = USB_QUIRK_RESET_RESUME },

	/* Midiman M-Audio Keystation 88es */
	{ USB_DEVICE(0x0763, 0x0192), .driver_info = USB_QUIRK_RESET_RESUME },

	/* M-Systems Flash Disk Pioneers */
	{ USB_DEVICE(0x08ec, 0x1000), .driver_info = USB_QUIRK_RESET_RESUME },

	/* Keytouch QWERTY Panel keyboard */
	{ USB_DEVICE(0x0926, 0x3333), .driver_info =
			USB_QUIRK_CONFIG_INTF_STRINGS },

	/* X-Rite/Gretag-Macbeth Eye-One Pro display colorimeter */
	{ USB_DEVICE(0x0971, 0x2000), .driver_info = USB_QUIRK_NO_SET_INTF },

	/* Broadcom BCM92035DGROM BT dongle */
	{ USB_DEVICE(0x0a5c, 0x2021), .driver_info = USB_QUIRK_RESET_RESUME },

	/* MAYA44USB sound device */
	{ USB_DEVICE(0x0a92, 0x0091), .driver_info = USB_QUIRK_RESET_RESUME },

	/* Action Semiconductor flash disk */
	{ USB_DEVICE(0x10d6, 0x2200), .driver_info =
			USB_QUIRK_STRING_FETCH_255 },

	/* SKYMEDI USB_DRIVE */
	{ USB_DEVICE(0x1516, 0x8628), .driver_info = USB_QUIRK_RESET_RESUME },

	/* BUILDWIN Photo Frame */
	{ USB_DEVICE(0x1908, 0x1315), .driver_info =
			USB_QUIRK_HONOR_BNUMINTERFACES },

	/* INTEL VALUE SSD */
	{ USB_DEVICE(0x8086, 0xf1a5), .driver_info = USB_QUIRK_RESET_RESUME },

<<<<<<< HEAD
	/* Protocol and OTG Electrical Test Device */
	{ USB_DEVICE(0x1a0a, 0x0200), .driver_info = USB_QUIRK_OTG_PET },
=======
	/* ASUS Base Station(T100) */
	{ USB_DEVICE(0x0b05, 0x17e0), .driver_info =
			USB_QUIRK_IGNORE_REMOTE_WAKEUP },

	/* Blackmagic Design Intensity Shuttle */
	{ USB_DEVICE(0x1edb, 0xbd3b), .driver_info = USB_QUIRK_NO_LPM },

	/* Blackmagic Design UltraStudio SDI */
	{ USB_DEVICE(0x1edb, 0xbd4f), .driver_info = USB_QUIRK_NO_LPM },
>>>>>>> ec55e7c2

	{ }  /* terminating entry must be last */
};

static const struct usb_device_id usb_interface_quirk_list[] = {
	/* Logitech UVC Cameras */
	{ USB_VENDOR_AND_INTERFACE_INFO(0x046d, USB_CLASS_VIDEO, 1, 0),
	  .driver_info = USB_QUIRK_RESET_RESUME },

	{ }  /* terminating entry must be last */
};

static bool usb_match_any_interface(struct usb_device *udev,
				    const struct usb_device_id *id)
{
	unsigned int i;

	for (i = 0; i < udev->descriptor.bNumConfigurations; ++i) {
		struct usb_host_config *cfg = &udev->config[i];
		unsigned int j;

		for (j = 0; j < cfg->desc.bNumInterfaces; ++j) {
			struct usb_interface_cache *cache;
			struct usb_host_interface *intf;

			cache = cfg->intf_cache[j];
			if (cache->num_altsetting == 0)
				continue;

			intf = &cache->altsetting[0];
			if (usb_match_one_id_intf(udev, intf, id))
				return true;
		}
	}

	return false;
}

static u32 __usb_detect_quirks(struct usb_device *udev,
			       const struct usb_device_id *id)
{
	u32 quirks = 0;

	for (; id->match_flags; id++) {
		if (!usb_match_device(udev, id))
			continue;

		if ((id->match_flags & USB_DEVICE_ID_MATCH_INT_INFO) &&
		    !usb_match_any_interface(udev, id))
			continue;

		quirks |= (u32)(id->driver_info);
	}

	return quirks;
}

/*
 * Detect any quirks the device has, and do any housekeeping for it if needed.
 */
void usb_detect_quirks(struct usb_device *udev)
{
	udev->quirks = __usb_detect_quirks(udev, usb_quirk_list);
	if (udev->quirks)
		dev_dbg(&udev->dev, "USB quirks for this device: %x\n",
			udev->quirks);

#ifdef CONFIG_USB_DEFAULT_PERSIST
	if (!(udev->quirks & USB_QUIRK_RESET))
		udev->persist_enabled = 1;
#else
	/* Hubs are automatically enabled for USB-PERSIST */
	if (udev->descriptor.bDeviceClass == USB_CLASS_HUB)
		udev->persist_enabled = 1;
#endif	/* CONFIG_USB_DEFAULT_PERSIST */
}

void usb_detect_interface_quirks(struct usb_device *udev)
{
	u32 quirks;

	quirks = __usb_detect_quirks(udev, usb_interface_quirk_list);
	if (quirks == 0)
		return;

	dev_dbg(&udev->dev, "USB interface quirks for this device: %x\n",
		quirks);
	udev->quirks |= quirks;
}<|MERGE_RESOLUTION|>--- conflicted
+++ resolved
@@ -170,10 +170,9 @@
 	/* INTEL VALUE SSD */
 	{ USB_DEVICE(0x8086, 0xf1a5), .driver_info = USB_QUIRK_RESET_RESUME },
 
-<<<<<<< HEAD
 	/* Protocol and OTG Electrical Test Device */
 	{ USB_DEVICE(0x1a0a, 0x0200), .driver_info = USB_QUIRK_OTG_PET },
-=======
+
 	/* ASUS Base Station(T100) */
 	{ USB_DEVICE(0x0b05, 0x17e0), .driver_info =
 			USB_QUIRK_IGNORE_REMOTE_WAKEUP },
@@ -183,7 +182,6 @@
 
 	/* Blackmagic Design UltraStudio SDI */
 	{ USB_DEVICE(0x1edb, 0xbd4f), .driver_info = USB_QUIRK_NO_LPM },
->>>>>>> ec55e7c2
 
 	{ }  /* terminating entry must be last */
 };
