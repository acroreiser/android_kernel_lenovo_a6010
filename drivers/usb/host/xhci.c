--- conflicted
+++ resolved
@@ -401,15 +401,7 @@
 {
 }
 
-<<<<<<< HEAD
 #endif /* CONFIG_PCI */
-=======
-static inline void xhci_msix_sync_irqs(struct xhci_hcd *xhci)
-{
-}
-
-#endif
->>>>>>> be67db10
 
 static void compliance_mode_recovery(unsigned long arg)
 {
