--- conflicted
+++ resolved
@@ -1219,15 +1219,6 @@
 						     "%s%d", rmnet_dev_names[i],
 						     n);
 			if (IS_ERR(dev->devicep)) {
-<<<<<<< HEAD
-				struct device *deviceptr = dev->devicep;
-				pr_err("%s: device_create() returned %ld\n",
-					__func__, PTR_ERR(deviceptr));
-				cdev_del(&dev->cdev);
-				free_rmnet_ctrl_udev(dev->cudev);
-				kfree(dev);
-				return PTR_ERR(deviceptr);
-=======
 				long status = PTR_ERR(dev->devicep);
 				pr_err("%s: device_create() returned %ld\n",
 					__func__, status);
@@ -1235,7 +1226,6 @@
 				free_rmnet_ctrl_udev(dev->cudev);
 				kfree(dev);
 				return status;
->>>>>>> ea3b4b88
 			}
 
 			/*create /sys/class/hsicctl/hsicctlx/modem_wait*/
@@ -1288,4 +1278,4 @@
 
 	kfree(ctrl_devs);
 	rmnet_usb_ctrl_debugfs_exit();
-}+}
