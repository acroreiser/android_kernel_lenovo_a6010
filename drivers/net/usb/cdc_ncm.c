/*
 * cdc_ncm.c
 *
 * Copyright (C) ST-Ericsson 2010-2012
 * Contact: Alexey Orishko <alexey.orishko@stericsson.com>
 * Original author: Hans Petter Selasky <hans.petter.selasky@stericsson.com>
 *
 * USB Host Driver for Network Control Model (NCM)
 * http://www.usb.org/developers/devclass_docs/NCM10.zip
 *
 * The NCM encoding, decoding and initialization logic
 * derives from FreeBSD 8.x. if_cdce.c and if_cdcereg.h
 *
 * This software is available to you under a choice of one of two
 * licenses. You may choose this file to be licensed under the terms
 * of the GNU General Public License (GPL) Version 2 or the 2-clause
 * BSD license listed below:
 *
 * Redistribution and use in source and binary forms, with or without
 * modification, are permitted provided that the following conditions
 * are met:
 * 1. Redistributions of source code must retain the above copyright
 *    notice, this list of conditions and the following disclaimer.
 * 2. Redistributions in binary form must reproduce the above copyright
 *    notice, this list of conditions and the following disclaimer in the
 *    documentation and/or other materials provided with the distribution.
 *
 * THIS SOFTWARE IS PROVIDED BY THE AUTHOR AND CONTRIBUTORS ``AS IS'' AND
 * ANY EXPRESS OR IMPLIED WARRANTIES, INCLUDING, BUT NOT LIMITED TO, THE
 * IMPLIED WARRANTIES OF MERCHANTABILITY AND FITNESS FOR A PARTICULAR PURPOSE
 * ARE DISCLAIMED.  IN NO EVENT SHALL THE AUTHOR OR CONTRIBUTORS BE LIABLE
 * FOR ANY DIRECT, INDIRECT, INCIDENTAL, SPECIAL, EXEMPLARY, OR CONSEQUENTIAL
 * DAMAGES (INCLUDING, BUT NOT LIMITED TO, PROCUREMENT OF SUBSTITUTE GOODS
 * OR SERVICES; LOSS OF USE, DATA, OR PROFITS; OR BUSINESS INTERRUPTION)
 * HOWEVER CAUSED AND ON ANY THEORY OF LIABILITY, WHETHER IN CONTRACT, STRICT
 * LIABILITY, OR TORT (INCLUDING NEGLIGENCE OR OTHERWISE) ARISING IN ANY WAY
 * OUT OF THE USE OF THIS SOFTWARE, EVEN IF ADVISED OF THE POSSIBILITY OF
 * SUCH DAMAGE.
 */

#include <linux/module.h>
#include <linux/init.h>
#include <linux/netdevice.h>
#include <linux/ctype.h>
#include <linux/ethtool.h>
#include <linux/workqueue.h>
#include <linux/mii.h>
#include <linux/crc32.h>
#include <linux/usb.h>
#include <linux/hrtimer.h>
#include <linux/atomic.h>
#include <linux/usb/usbnet.h>
#include <linux/usb/cdc.h>
#include <linux/usb/cdc_ncm.h>

#define	DRIVER_VERSION				"14-Mar-2012"

#if IS_ENABLED(CONFIG_USB_NET_CDC_MBIM)
static bool prefer_mbim = true;
#else
static bool prefer_mbim;
#endif
module_param(prefer_mbim, bool, S_IRUGO | S_IWUSR);
MODULE_PARM_DESC(prefer_mbim, "Prefer MBIM setting on dual NCM/MBIM functions");

static void cdc_ncm_txpath_bh(unsigned long param);
static void cdc_ncm_tx_timeout_start(struct cdc_ncm_ctx *ctx);
static enum hrtimer_restart cdc_ncm_tx_timer_cb(struct hrtimer *hr_timer);
static struct usb_driver cdc_ncm_driver;

static void
cdc_ncm_get_drvinfo(struct net_device *net, struct ethtool_drvinfo *info)
{
	struct usbnet *dev = netdev_priv(net);

	strlcpy(info->driver, dev->driver_name, sizeof(info->driver));
	strlcpy(info->version, DRIVER_VERSION, sizeof(info->version));
	strlcpy(info->fw_version, dev->driver_info->description,
		sizeof(info->fw_version));
	usb_make_path(dev->udev, info->bus_info, sizeof(info->bus_info));
}

static u8 cdc_ncm_setup(struct cdc_ncm_ctx *ctx)
{
	u32 val;
	u8 flags;
	u8 iface_no;
	int err;
	int eth_hlen;
	u16 ntb_fmt_supported;
	u32 min_dgram_size;
	u32 min_hdr_size;
	struct usbnet *dev = netdev_priv(ctx->netdev);

	iface_no = ctx->control->cur_altsetting->desc.bInterfaceNumber;

	err = usbnet_read_cmd(dev, USB_CDC_GET_NTB_PARAMETERS,
			      USB_TYPE_CLASS | USB_DIR_IN
			      |USB_RECIP_INTERFACE,
			      0, iface_no, &ctx->ncm_parm,
			      sizeof(ctx->ncm_parm));
	if (err < 0) {
		pr_debug("failed GET_NTB_PARAMETERS\n");
		return 1;
	}

	/* read correct set of parameters according to device mode */
	ctx->rx_max = le32_to_cpu(ctx->ncm_parm.dwNtbInMaxSize);
	ctx->tx_max = le32_to_cpu(ctx->ncm_parm.dwNtbOutMaxSize);
	ctx->tx_remainder = le16_to_cpu(ctx->ncm_parm.wNdpOutPayloadRemainder);
	ctx->tx_modulus = le16_to_cpu(ctx->ncm_parm.wNdpOutDivisor);
	ctx->tx_ndp_modulus = le16_to_cpu(ctx->ncm_parm.wNdpOutAlignment);
	/* devices prior to NCM Errata shall set this field to zero */
	ctx->tx_max_datagrams = le16_to_cpu(ctx->ncm_parm.wNtbOutMaxDatagrams);
	ntb_fmt_supported = le16_to_cpu(ctx->ncm_parm.bmNtbFormatsSupported);

	eth_hlen = ETH_HLEN;
	min_dgram_size = CDC_NCM_MIN_DATAGRAM_SIZE;
	min_hdr_size = CDC_NCM_MIN_HDR_SIZE;
	if (ctx->mbim_desc != NULL) {
		flags = ctx->mbim_desc->bmNetworkCapabilities;
		eth_hlen = 0;
		min_dgram_size = CDC_MBIM_MIN_DATAGRAM_SIZE;
		min_hdr_size = 0;
	} else if (ctx->func_desc != NULL) {
		flags = ctx->func_desc->bmNetworkCapabilities;
	} else {
		flags = 0;
	}

	pr_debug("dwNtbInMaxSize=%u dwNtbOutMaxSize=%u "
		 "wNdpOutPayloadRemainder=%u wNdpOutDivisor=%u "
		 "wNdpOutAlignment=%u wNtbOutMaxDatagrams=%u flags=0x%x\n",
		 ctx->rx_max, ctx->tx_max, ctx->tx_remainder, ctx->tx_modulus,
		 ctx->tx_ndp_modulus, ctx->tx_max_datagrams, flags);

	/* max count of tx datagrams */
	if ((ctx->tx_max_datagrams == 0) ||
			(ctx->tx_max_datagrams > CDC_NCM_DPT_DATAGRAMS_MAX))
		ctx->tx_max_datagrams = CDC_NCM_DPT_DATAGRAMS_MAX;

	/* verify maximum size of received NTB in bytes */
	if (ctx->rx_max < USB_CDC_NCM_NTB_MIN_IN_SIZE) {
		pr_debug("Using min receive length=%d\n",
						USB_CDC_NCM_NTB_MIN_IN_SIZE);
		ctx->rx_max = USB_CDC_NCM_NTB_MIN_IN_SIZE;
	}

	if (ctx->rx_max > CDC_NCM_NTB_MAX_SIZE_RX) {
		pr_debug("Using default maximum receive length=%d\n",
						CDC_NCM_NTB_MAX_SIZE_RX);
		ctx->rx_max = CDC_NCM_NTB_MAX_SIZE_RX;
	}

	/* inform device about NTB input size changes */
	if (ctx->rx_max != le32_to_cpu(ctx->ncm_parm.dwNtbInMaxSize)) {
		__le32 dwNtbInMaxSize = cpu_to_le32(ctx->rx_max);

		err = usbnet_write_cmd(dev, USB_CDC_SET_NTB_INPUT_SIZE,
				       USB_TYPE_CLASS | USB_DIR_OUT
				       | USB_RECIP_INTERFACE,
				       0, iface_no, &dwNtbInMaxSize, 4);
		if (err < 0)
			pr_debug("Setting NTB Input Size failed\n");
	}

	/* verify maximum size of transmitted NTB in bytes */
	if ((ctx->tx_max <
	    (min_hdr_size + min_dgram_size)) ||
	    (ctx->tx_max > CDC_NCM_NTB_MAX_SIZE_TX)) {
		pr_debug("Using default maximum transmit length=%d\n",
						CDC_NCM_NTB_MAX_SIZE_TX);
		ctx->tx_max = CDC_NCM_NTB_MAX_SIZE_TX;
	}

	/*
	 * verify that the structure alignment is:
	 * - power of two
	 * - not greater than the maximum transmit length
	 * - not less than four bytes
	 */
	val = ctx->tx_ndp_modulus;

	if ((val < USB_CDC_NCM_NDP_ALIGN_MIN_SIZE) ||
	    (val != ((-val) & val)) || (val >= ctx->tx_max)) {
		pr_debug("Using default alignment: 4 bytes\n");
		ctx->tx_ndp_modulus = USB_CDC_NCM_NDP_ALIGN_MIN_SIZE;
	}

	/*
	 * verify that the payload alignment is:
	 * - power of two
	 * - not greater than the maximum transmit length
	 * - not less than four bytes
	 */
	val = ctx->tx_modulus;

	if ((val < USB_CDC_NCM_NDP_ALIGN_MIN_SIZE) ||
	    (val != ((-val) & val)) || (val >= ctx->tx_max)) {
		pr_debug("Using default transmit modulus: 4 bytes\n");
		ctx->tx_modulus = USB_CDC_NCM_NDP_ALIGN_MIN_SIZE;
	}

	/* verify the payload remainder */
	if (ctx->tx_remainder >= ctx->tx_modulus) {
		pr_debug("Using default transmit remainder: 0 bytes\n");
		ctx->tx_remainder = 0;
	}

	/* adjust TX-remainder according to NCM specification. */
	ctx->tx_remainder = ((ctx->tx_remainder - eth_hlen) &
			     (ctx->tx_modulus - 1));

	/* additional configuration */

	/* set CRC Mode */
	if (flags & USB_CDC_NCM_NCAP_CRC_MODE) {
		err = usbnet_write_cmd(dev, USB_CDC_SET_CRC_MODE,
				       USB_TYPE_CLASS | USB_DIR_OUT
				       | USB_RECIP_INTERFACE,
				       USB_CDC_NCM_CRC_NOT_APPENDED,
				       iface_no, NULL, 0);
		if (err < 0)
			pr_debug("Setting CRC mode off failed\n");
	}

	/* set NTB format, if both formats are supported */
	if (ntb_fmt_supported & USB_CDC_NCM_NTH32_SIGN) {
		err = usbnet_write_cmd(dev, USB_CDC_SET_NTB_FORMAT,
				       USB_TYPE_CLASS | USB_DIR_OUT
				       | USB_RECIP_INTERFACE,
				       USB_CDC_NCM_NTB16_FORMAT,
				       iface_no, NULL, 0);
		if (err < 0)
			pr_debug("Setting NTB format to 16-bit failed\n");
	}

	ctx->max_datagram_size = min_dgram_size;

	/* set Max Datagram Size (MTU) */
	if (flags & USB_CDC_NCM_NCAP_MAX_DATAGRAM_SIZE) {
		__le16 max_datagram_size;
		u16 eth_max_sz;
		if (ctx->ether_desc != NULL)
			eth_max_sz = le16_to_cpu(ctx->ether_desc->wMaxSegmentSize);
		else if (ctx->mbim_desc != NULL)
			eth_max_sz = le16_to_cpu(ctx->mbim_desc->wMaxSegmentSize);
		else
			goto max_dgram_err;

		err = usbnet_read_cmd(dev, USB_CDC_GET_MAX_DATAGRAM_SIZE,
				      USB_TYPE_CLASS | USB_DIR_IN
				      | USB_RECIP_INTERFACE,
				      0, iface_no, &max_datagram_size, 2);
		if (err < 0) {
			pr_debug("GET_MAX_DATAGRAM_SIZE failed, use size=%u\n",
				 min_dgram_size);
		} else {
			ctx->max_datagram_size =
				le16_to_cpu(max_datagram_size);
			/* Check Eth descriptor value */
			if (ctx->max_datagram_size > eth_max_sz)
					ctx->max_datagram_size = eth_max_sz;

			if (ctx->max_datagram_size > CDC_NCM_MAX_DATAGRAM_SIZE)
				ctx->max_datagram_size = CDC_NCM_MAX_DATAGRAM_SIZE;

			if (ctx->max_datagram_size < min_dgram_size)
				ctx->max_datagram_size = min_dgram_size;

			/* if value changed, update device */
			if (ctx->max_datagram_size !=
					le16_to_cpu(max_datagram_size)) {
				err = usbnet_write_cmd(dev,
						USB_CDC_SET_MAX_DATAGRAM_SIZE,
						USB_TYPE_CLASS | USB_DIR_OUT
						 | USB_RECIP_INTERFACE,
						0,
						iface_no, &max_datagram_size,
						2);
				if (err < 0)
					pr_debug("SET_MAX_DGRAM_SIZE failed\n");
			}
		}
	}

max_dgram_err:
	if (ctx->netdev->mtu != (ctx->max_datagram_size - eth_hlen))
		ctx->netdev->mtu = ctx->max_datagram_size - eth_hlen;

	return 0;
}

static void
cdc_ncm_find_endpoints(struct cdc_ncm_ctx *ctx, struct usb_interface *intf)
{
	struct usb_host_endpoint *e;
	u8 ep;

	for (ep = 0; ep < intf->cur_altsetting->desc.bNumEndpoints; ep++) {

		e = intf->cur_altsetting->endpoint + ep;
		switch (e->desc.bmAttributes & USB_ENDPOINT_XFERTYPE_MASK) {
		case USB_ENDPOINT_XFER_INT:
			if (usb_endpoint_dir_in(&e->desc)) {
				if (ctx->status_ep == NULL)
					ctx->status_ep = e;
			}
			break;

		case USB_ENDPOINT_XFER_BULK:
			if (usb_endpoint_dir_in(&e->desc)) {
				if (ctx->in_ep == NULL)
					ctx->in_ep = e;
			} else {
				if (ctx->out_ep == NULL)
					ctx->out_ep = e;
			}
			break;

		default:
			break;
		}
	}
}

static void cdc_ncm_free(struct cdc_ncm_ctx *ctx)
{
	if (ctx == NULL)
		return;

	if (ctx->tx_rem_skb != NULL) {
		dev_kfree_skb_any(ctx->tx_rem_skb);
		ctx->tx_rem_skb = NULL;
	}

	if (ctx->tx_curr_skb != NULL) {
		dev_kfree_skb_any(ctx->tx_curr_skb);
		ctx->tx_curr_skb = NULL;
	}

	kfree(ctx);
}

static const struct ethtool_ops cdc_ncm_ethtool_ops = {
	.get_drvinfo = cdc_ncm_get_drvinfo,
	.get_link = usbnet_get_link,
	.get_msglevel = usbnet_get_msglevel,
	.set_msglevel = usbnet_set_msglevel,
	.get_settings = usbnet_get_settings,
	.set_settings = usbnet_set_settings,
	.nway_reset = usbnet_nway_reset,
};

int cdc_ncm_bind_common(struct usbnet *dev, struct usb_interface *intf, u8 data_altsetting)
{
	struct cdc_ncm_ctx *ctx;
	struct usb_driver *driver;
	u8 *buf;
	int len;
	int temp;
	u8 iface_no;

	ctx = kzalloc(sizeof(*ctx), GFP_KERNEL);
	if (!ctx)
		return -ENOMEM;

	hrtimer_init(&ctx->tx_timer, CLOCK_MONOTONIC, HRTIMER_MODE_REL);
	ctx->tx_timer.function = &cdc_ncm_tx_timer_cb;
	ctx->bh.data = (unsigned long)ctx;
	ctx->bh.func = cdc_ncm_txpath_bh;
	atomic_set(&ctx->stop, 0);
	spin_lock_init(&ctx->mtx);
	ctx->netdev = dev->net;

	/* store ctx pointer in device data field */
	dev->data[0] = (unsigned long)ctx;

	/* get some pointers */
	driver = driver_of(intf);
	buf = intf->cur_altsetting->extra;
	len = intf->cur_altsetting->extralen;

	ctx->udev = dev->udev;
	ctx->intf = intf;

	/* parse through descriptors associated with control interface */
	while ((len > 0) && (buf[0] > 2) && (buf[0] <= len)) {

		if (buf[1] != USB_DT_CS_INTERFACE)
			goto advance;

		switch (buf[2]) {
		case USB_CDC_UNION_TYPE:
			if (buf[0] < sizeof(*(ctx->union_desc)))
				break;

			ctx->union_desc =
					(const struct usb_cdc_union_desc *)buf;

			ctx->control = usb_ifnum_to_if(dev->udev,
					ctx->union_desc->bMasterInterface0);
			ctx->data = usb_ifnum_to_if(dev->udev,
					ctx->union_desc->bSlaveInterface0);
			break;

		case USB_CDC_ETHERNET_TYPE:
			if (buf[0] < sizeof(*(ctx->ether_desc)))
				break;

			ctx->ether_desc =
					(const struct usb_cdc_ether_desc *)buf;
			dev->hard_mtu =
				le16_to_cpu(ctx->ether_desc->wMaxSegmentSize);

			if (dev->hard_mtu < CDC_NCM_MIN_DATAGRAM_SIZE)
				dev->hard_mtu =	CDC_NCM_MIN_DATAGRAM_SIZE;
			else if (dev->hard_mtu > CDC_NCM_MAX_DATAGRAM_SIZE)
				dev->hard_mtu =	CDC_NCM_MAX_DATAGRAM_SIZE;
			break;

		case USB_CDC_NCM_TYPE:
			if (buf[0] < sizeof(*(ctx->func_desc)))
				break;

			ctx->func_desc = (const struct usb_cdc_ncm_desc *)buf;
			break;

		case USB_CDC_MBIM_TYPE:
			if (buf[0] < sizeof(*(ctx->mbim_desc)))
				break;

			ctx->mbim_desc = (const struct usb_cdc_mbim_desc *)buf;
			break;

		default:
			break;
		}
advance:
		/* advance to next descriptor */
		temp = buf[0];
		buf += temp;
		len -= temp;
	}

	/* some buggy devices have an IAD but no CDC Union */
	if (!ctx->union_desc && intf->intf_assoc && intf->intf_assoc->bInterfaceCount == 2) {
		ctx->control = intf;
		ctx->data = usb_ifnum_to_if(dev->udev, intf->cur_altsetting->desc.bInterfaceNumber + 1);
		dev_dbg(&intf->dev, "CDC Union missing - got slave from IAD\n");
	}

	/* check if we got everything */
	if ((ctx->control == NULL) || (ctx->data == NULL) ||
	    ((!ctx->mbim_desc) && ((ctx->ether_desc == NULL) || (ctx->control != intf))))
		goto error;

	/* claim data interface, if different from control */
	if (ctx->data != ctx->control) {
		temp = usb_driver_claim_interface(driver, ctx->data, dev);
		if (temp)
			goto error;
	}

	iface_no = ctx->data->cur_altsetting->desc.bInterfaceNumber;

	/* Reset data interface. Some devices will not reset properly
	 * unless they are configured first.  Toggle the altsetting to
	 * force a reset
	 */
	usb_set_interface(dev->udev, iface_no, data_altsetting);
	temp = usb_set_interface(dev->udev, iface_no, 0);
	if (temp)
		goto error2;

	/* initialize data interface */
	if (cdc_ncm_setup(ctx))
		goto error2;

	/* Some firmwares need a pause here or they will silently fail
	 * to set up the interface properly.  This value was decided
	 * empirically on a Sierra Wireless MC7455 running 02.08.02.00
	 * firmware.
	 */
	usleep_range(10000, 20000);

	/* configure data interface */
	temp = usb_set_interface(dev->udev, iface_no, data_altsetting);
	if (temp)
		goto error2;

	cdc_ncm_find_endpoints(ctx, ctx->data);
	cdc_ncm_find_endpoints(ctx, ctx->control);

	if ((ctx->in_ep == NULL) || (ctx->out_ep == NULL) ||
	    (ctx->status_ep == NULL))
		goto error2;

	dev->net->ethtool_ops = &cdc_ncm_ethtool_ops;

	usb_set_intfdata(ctx->data, dev);
	usb_set_intfdata(ctx->control, dev);
	usb_set_intfdata(ctx->intf, dev);

	if (ctx->ether_desc) {
		temp = usbnet_get_ethernet_addr(dev, ctx->ether_desc->iMACAddress);
		if (temp)
			goto error2;
		dev_info(&dev->udev->dev, "MAC-Address: %pM\n", dev->net->dev_addr);
	}


	dev->in = usb_rcvbulkpipe(dev->udev,
		ctx->in_ep->desc.bEndpointAddress & USB_ENDPOINT_NUMBER_MASK);
	dev->out = usb_sndbulkpipe(dev->udev,
		ctx->out_ep->desc.bEndpointAddress & USB_ENDPOINT_NUMBER_MASK);
	dev->status = ctx->status_ep;
	dev->rx_urb_size = ctx->rx_max;

	ctx->tx_speed = ctx->rx_speed = 0;
	return 0;

error2:
	usb_set_intfdata(ctx->control, NULL);
	usb_set_intfdata(ctx->data, NULL);
	if (ctx->data != ctx->control)
		usb_driver_release_interface(driver, ctx->data);
error:
	cdc_ncm_free((struct cdc_ncm_ctx *)dev->data[0]);
	dev->data[0] = 0;
	dev_info(&dev->udev->dev, "bind() failure\n");
	return -ENODEV;
}
EXPORT_SYMBOL_GPL(cdc_ncm_bind_common);

void cdc_ncm_unbind(struct usbnet *dev, struct usb_interface *intf)
{
	struct cdc_ncm_ctx *ctx = (struct cdc_ncm_ctx *)dev->data[0];
	struct usb_driver *driver = driver_of(intf);

	if (ctx == NULL)
		return;		/* no setup */

	atomic_set(&ctx->stop, 1);

	if (hrtimer_active(&ctx->tx_timer))
		hrtimer_cancel(&ctx->tx_timer);

	tasklet_kill(&ctx->bh);

	/* handle devices with combined control and data interface */
	if (ctx->control == ctx->data)
		ctx->data = NULL;

	/* disconnect master --> disconnect slave */
	if (intf == ctx->control && ctx->data) {
		usb_set_intfdata(ctx->data, NULL);
		usb_driver_release_interface(driver, ctx->data);
		ctx->data = NULL;

	} else if (intf == ctx->data && ctx->control) {
		usb_set_intfdata(ctx->control, NULL);
		usb_driver_release_interface(driver, ctx->control);
		ctx->control = NULL;
	}

	usb_set_intfdata(ctx->intf, NULL);
	cdc_ncm_free(ctx);
}
EXPORT_SYMBOL_GPL(cdc_ncm_unbind);

/* Select the MBIM altsetting iff it is preferred and available,
 * returning the number of the corresponding data interface altsetting
 */
u8 cdc_ncm_select_altsetting(struct usbnet *dev, struct usb_interface *intf)
{
	struct usb_host_interface *alt;

	/* The MBIM spec defines a NCM compatible default altsetting,
	 * which we may have matched:
	 *
	 *  "Functions that implement both NCM 1.0 and MBIM (an
	 *   “NCM/MBIM function”) according to this recommendation
	 *   shall provide two alternate settings for the
	 *   Communication Interface.  Alternate setting 0, and the
	 *   associated class and endpoint descriptors, shall be
	 *   constructed according to the rules given for the
	 *   Communication Interface in section 5 of [USBNCM10].
	 *   Alternate setting 1, and the associated class and
	 *   endpoint descriptors, shall be constructed according to
	 *   the rules given in section 6 (USB Device Model) of this
	 *   specification."
	 */
	if (prefer_mbim && intf->num_altsetting == 2) {
		alt = usb_altnum_to_altsetting(intf, CDC_NCM_COMM_ALTSETTING_MBIM);
		if (alt && cdc_ncm_comm_intf_is_mbim(alt) &&
		    !usb_set_interface(dev->udev,
				       intf->cur_altsetting->desc.bInterfaceNumber,
				       CDC_NCM_COMM_ALTSETTING_MBIM))
			return CDC_NCM_DATA_ALTSETTING_MBIM;
	}
	return CDC_NCM_DATA_ALTSETTING_NCM;
}
EXPORT_SYMBOL_GPL(cdc_ncm_select_altsetting);

static int cdc_ncm_bind(struct usbnet *dev, struct usb_interface *intf)
{
	/* MBIM backwards compatible function? */
	cdc_ncm_select_altsetting(dev, intf);
	if (cdc_ncm_comm_intf_is_mbim(intf->cur_altsetting))
		return -ENODEV;

<<<<<<< HEAD
	return cdc_ncm_bind_common(dev, intf, CDC_NCM_DATA_ALTSETTING_NCM);
=======
	/* NCM data altsetting is always 1 */
	return cdc_ncm_bind_common(dev, intf, 1);
>>>>>>> ec55e7c2
}

static void cdc_ncm_align_tail(struct sk_buff *skb, size_t modulus, size_t remainder, size_t max)
{
	size_t align = ALIGN(skb->len, modulus) - skb->len + remainder;

	if (skb->len + align > max)
		align = max - skb->len;
	if (align && skb_tailroom(skb) >= align)
		memset(skb_put(skb, align), 0, align);
}

/* return a pointer to a valid struct usb_cdc_ncm_ndp16 of type sign, possibly
 * allocating a new one within skb
 */
static struct usb_cdc_ncm_ndp16 *cdc_ncm_ndp(struct cdc_ncm_ctx *ctx, struct sk_buff *skb, __le32 sign, size_t reserve)
{
	struct usb_cdc_ncm_ndp16 *ndp16 = NULL;
	struct usb_cdc_ncm_nth16 *nth16 = (void *)skb->data;
	size_t ndpoffset = le16_to_cpu(nth16->wNdpIndex);

	/* follow the chain of NDPs, looking for a match */
	while (ndpoffset) {
		ndp16 = (struct usb_cdc_ncm_ndp16 *)(skb->data + ndpoffset);
		if  (ndp16->dwSignature == sign)
			return ndp16;
		ndpoffset = le16_to_cpu(ndp16->wNextNdpIndex);
	}

	/* align new NDP */
	cdc_ncm_align_tail(skb, ctx->tx_ndp_modulus, 0, ctx->tx_max);

	/* verify that there is room for the NDP and the datagram (reserve) */
	if ((ctx->tx_max - skb->len - reserve) < CDC_NCM_NDP_SIZE)
		return NULL;

	/* link to it */
	if (ndp16)
		ndp16->wNextNdpIndex = cpu_to_le16(skb->len);
	else
		nth16->wNdpIndex = cpu_to_le16(skb->len);

	/* push a new empty NDP */
	ndp16 = (struct usb_cdc_ncm_ndp16 *)memset(skb_put(skb, CDC_NCM_NDP_SIZE), 0, CDC_NCM_NDP_SIZE);
	ndp16->dwSignature = sign;
	ndp16->wLength = cpu_to_le16(sizeof(struct usb_cdc_ncm_ndp16) + sizeof(struct usb_cdc_ncm_dpe16));
	return ndp16;
}

struct sk_buff *
cdc_ncm_fill_tx_frame(struct cdc_ncm_ctx *ctx, struct sk_buff *skb, __le32 sign)
{
	struct usb_cdc_ncm_nth16 *nth16;
	struct usb_cdc_ncm_ndp16 *ndp16;
	struct sk_buff *skb_out;
	u16 n = 0, index, ndplen;
	u8 ready2send = 0;

	/* if there is a remaining skb, it gets priority */
	if (skb != NULL) {
		swap(skb, ctx->tx_rem_skb);
		swap(sign, ctx->tx_rem_sign);
	} else {
		ready2send = 1;
	}

	/* check if we are resuming an OUT skb */
	skb_out = ctx->tx_curr_skb;

	/* allocate a new OUT skb */
	if (!skb_out) {
		skb_out = alloc_skb((ctx->tx_max + 1), GFP_ATOMIC);
		if (skb_out == NULL) {
			if (skb != NULL) {
				dev_kfree_skb_any(skb);
				ctx->netdev->stats.tx_dropped++;
			}
			goto exit_no_skb;
		}
		/* fill out the initial 16-bit NTB header */
		nth16 = (struct usb_cdc_ncm_nth16 *)memset(skb_put(skb_out, sizeof(struct usb_cdc_ncm_nth16)), 0, sizeof(struct usb_cdc_ncm_nth16));
		nth16->dwSignature = cpu_to_le32(USB_CDC_NCM_NTH16_SIGN);
		nth16->wHeaderLength = cpu_to_le16(sizeof(struct usb_cdc_ncm_nth16));
		nth16->wSequence = cpu_to_le16(ctx->tx_seq++);

		/* count total number of frames in this NTB */
		ctx->tx_curr_frame_num = 0;
	}

	for (n = ctx->tx_curr_frame_num; n < ctx->tx_max_datagrams; n++) {
		/* send any remaining skb first */
		if (skb == NULL) {
			skb = ctx->tx_rem_skb;
			sign = ctx->tx_rem_sign;
			ctx->tx_rem_skb = NULL;

			/* check for end of skb */
			if (skb == NULL)
				break;
		}

		/* get the appropriate NDP for this skb */
		ndp16 = cdc_ncm_ndp(ctx, skb_out, sign, skb->len + ctx->tx_modulus + ctx->tx_remainder);

		/* align beginning of next frame */
		cdc_ncm_align_tail(skb_out,  ctx->tx_modulus, ctx->tx_remainder, ctx->tx_max);

		/* check if we had enough room left for both NDP and frame */
		if (!ndp16 || skb_out->len + skb->len > ctx->tx_max) {
			if (n == 0) {
				/* won't fit, MTU problem? */
				dev_kfree_skb_any(skb);
				skb = NULL;
				ctx->netdev->stats.tx_dropped++;
			} else {
				/* no room for skb - store for later */
				if (ctx->tx_rem_skb != NULL) {
					dev_kfree_skb_any(ctx->tx_rem_skb);
					ctx->netdev->stats.tx_dropped++;
				}
				ctx->tx_rem_skb = skb;
				ctx->tx_rem_sign = sign;
				skb = NULL;
				ready2send = 1;
			}
			break;
		}

		/* calculate frame number withing this NDP */
		ndplen = le16_to_cpu(ndp16->wLength);
		index = (ndplen - sizeof(struct usb_cdc_ncm_ndp16)) / sizeof(struct usb_cdc_ncm_dpe16) - 1;

		/* OK, add this skb */
		ndp16->dpe16[index].wDatagramLength = cpu_to_le16(skb->len);
		ndp16->dpe16[index].wDatagramIndex = cpu_to_le16(skb_out->len);
		ndp16->wLength = cpu_to_le16(ndplen + sizeof(struct usb_cdc_ncm_dpe16));
		memcpy(skb_put(skb_out, skb->len), skb->data, skb->len);
		dev_kfree_skb_any(skb);
		skb = NULL;

		/* send now if this NDP is full */
		if (index >= CDC_NCM_DPT_DATAGRAMS_MAX) {
			ready2send = 1;
			break;
		}
	}

	/* free up any dangling skb */
	if (skb != NULL) {
		dev_kfree_skb_any(skb);
		skb = NULL;
		ctx->netdev->stats.tx_dropped++;
	}

	ctx->tx_curr_frame_num = n;

	if (n == 0) {
		/* wait for more frames */
		/* push variables */
		ctx->tx_curr_skb = skb_out;
		goto exit_no_skb;

	} else if ((n < ctx->tx_max_datagrams) && (ready2send == 0)) {
		/* wait for more frames */
		/* push variables */
		ctx->tx_curr_skb = skb_out;
		/* set the pending count */
		if (n < CDC_NCM_RESTART_TIMER_DATAGRAM_CNT)
			ctx->tx_timer_pending = CDC_NCM_TIMER_PENDING_CNT;
		goto exit_no_skb;

	} else {
		/* frame goes out */
		/* variables will be reset at next call */
	}

	/*
	 * If collected data size is less or equal CDC_NCM_MIN_TX_PKT bytes,
	 * we send buffers as it is. If we get more data, it would be more
	 * efficient for USB HS mobile device with DMA engine to receive a full
	 * size NTB, than canceling DMA transfer and receiving a short packet.
	 */
	if (skb_out->len > CDC_NCM_MIN_TX_PKT)
		/* final zero padding */
		memset(skb_put(skb_out, ctx->tx_max - skb_out->len), 0, ctx->tx_max - skb_out->len);

	/* do we need to prevent a ZLP? */
	if (((skb_out->len % le16_to_cpu(ctx->out_ep->desc.wMaxPacketSize)) == 0) &&
	    (skb_out->len < le32_to_cpu(ctx->ncm_parm.dwNtbOutMaxSize)) && skb_tailroom(skb_out))
		*skb_put(skb_out, 1) = 0;	/* force short packet */

	/* set final frame length */
	nth16 = (struct usb_cdc_ncm_nth16 *)skb_out->data;
	nth16->wBlockLength = cpu_to_le16(skb_out->len);

	/* return skb */
	ctx->tx_curr_skb = NULL;
	ctx->netdev->stats.tx_packets += ctx->tx_curr_frame_num;
	return skb_out;

exit_no_skb:
	/* Start timer, if there is a remaining skb */
	if (ctx->tx_curr_skb != NULL)
		cdc_ncm_tx_timeout_start(ctx);
	return NULL;
}
EXPORT_SYMBOL_GPL(cdc_ncm_fill_tx_frame);

static void cdc_ncm_tx_timeout_start(struct cdc_ncm_ctx *ctx)
{
	/* start timer, if not already started */
	if (!(hrtimer_active(&ctx->tx_timer) || atomic_read(&ctx->stop)))
		hrtimer_start(&ctx->tx_timer,
				ktime_set(0, CDC_NCM_TIMER_INTERVAL),
				HRTIMER_MODE_REL);
}

static enum hrtimer_restart cdc_ncm_tx_timer_cb(struct hrtimer *timer)
{
	struct cdc_ncm_ctx *ctx =
			container_of(timer, struct cdc_ncm_ctx, tx_timer);

	if (!atomic_read(&ctx->stop))
		tasklet_schedule(&ctx->bh);
	return HRTIMER_NORESTART;
}

static void cdc_ncm_txpath_bh(unsigned long param)
{
	struct cdc_ncm_ctx *ctx = (struct cdc_ncm_ctx *)param;

	spin_lock_bh(&ctx->mtx);
	if (ctx->tx_timer_pending != 0) {
		ctx->tx_timer_pending--;
		cdc_ncm_tx_timeout_start(ctx);
		spin_unlock_bh(&ctx->mtx);
	} else if (ctx->netdev != NULL) {
		spin_unlock_bh(&ctx->mtx);
		netif_tx_lock_bh(ctx->netdev);
		usbnet_start_xmit(NULL, ctx->netdev);
		netif_tx_unlock_bh(ctx->netdev);
	} else {
		spin_unlock_bh(&ctx->mtx);
	}
}

static struct sk_buff *
cdc_ncm_tx_fixup(struct usbnet *dev, struct sk_buff *skb, gfp_t flags)
{
	struct sk_buff *skb_out;
	struct cdc_ncm_ctx *ctx = (struct cdc_ncm_ctx *)dev->data[0];

	/*
	 * The Ethernet API we are using does not support transmitting
	 * multiple Ethernet frames in a single call. This driver will
	 * accumulate multiple Ethernet frames and send out a larger
	 * USB frame when the USB buffer is full or when a single jiffies
	 * timeout happens.
	 */
	if (ctx == NULL)
		goto error;

	spin_lock_bh(&ctx->mtx);
	skb_out = cdc_ncm_fill_tx_frame(ctx, skb, cpu_to_le32(USB_CDC_NCM_NDP16_NOCRC_SIGN));
	spin_unlock_bh(&ctx->mtx);
	return skb_out;

error:
	if (skb != NULL)
		dev_kfree_skb_any(skb);

	return NULL;
}

/* verify NTB header and return offset of first NDP, or negative error */
int cdc_ncm_rx_verify_nth16(struct cdc_ncm_ctx *ctx, struct sk_buff *skb_in)
{
	struct usb_cdc_ncm_nth16 *nth16;
	int len;
	int ret = -EINVAL;

	if (ctx == NULL)
		goto error;

	if (skb_in->len < (sizeof(struct usb_cdc_ncm_nth16) +
					sizeof(struct usb_cdc_ncm_ndp16))) {
		pr_debug("frame too short\n");
		goto error;
	}

	nth16 = (struct usb_cdc_ncm_nth16 *)skb_in->data;

	if (le32_to_cpu(nth16->dwSignature) != USB_CDC_NCM_NTH16_SIGN) {
		pr_debug("invalid NTH16 signature <%u>\n",
					le32_to_cpu(nth16->dwSignature));
		goto error;
	}

	len = le16_to_cpu(nth16->wBlockLength);
	if (len > ctx->rx_max) {
		pr_debug("unsupported NTB block length %u/%u\n", len,
								ctx->rx_max);
		goto error;
	}

	if ((ctx->rx_seq + 1) != le16_to_cpu(nth16->wSequence) &&
		(ctx->rx_seq || le16_to_cpu(nth16->wSequence)) &&
		!((ctx->rx_seq == 0xffff) && !le16_to_cpu(nth16->wSequence))) {
		pr_debug("sequence number glitch prev=%d curr=%d\n",
				ctx->rx_seq, le16_to_cpu(nth16->wSequence));
	}
	ctx->rx_seq = le16_to_cpu(nth16->wSequence);

	ret = le16_to_cpu(nth16->wNdpIndex);
error:
	return ret;
}
EXPORT_SYMBOL_GPL(cdc_ncm_rx_verify_nth16);

/* verify NDP header and return number of datagrams, or negative error */
int cdc_ncm_rx_verify_ndp16(struct sk_buff *skb_in, int ndpoffset)
{
	struct usb_cdc_ncm_ndp16 *ndp16;
	int ret = -EINVAL;

	if ((ndpoffset + sizeof(struct usb_cdc_ncm_ndp16)) > skb_in->len) {
		pr_debug("invalid NDP offset  <%u>\n", ndpoffset);
		goto error;
	}
	ndp16 = (struct usb_cdc_ncm_ndp16 *)(skb_in->data + ndpoffset);

	if (le16_to_cpu(ndp16->wLength) < USB_CDC_NCM_NDP16_LENGTH_MIN) {
		pr_debug("invalid DPT16 length <%u>\n",
					le32_to_cpu(ndp16->dwSignature));
		goto error;
	}

	ret = ((le16_to_cpu(ndp16->wLength) -
					sizeof(struct usb_cdc_ncm_ndp16)) /
					sizeof(struct usb_cdc_ncm_dpe16));
	ret--; /* we process NDP entries except for the last one */

	if ((sizeof(struct usb_cdc_ncm_ndp16) + ret * (sizeof(struct usb_cdc_ncm_dpe16))) >
								skb_in->len) {
		pr_debug("Invalid nframes = %d\n", ret);
		ret = -EINVAL;
	}

error:
	return ret;
}
EXPORT_SYMBOL_GPL(cdc_ncm_rx_verify_ndp16);

static int cdc_ncm_rx_fixup(struct usbnet *dev, struct sk_buff *skb_in)
{
	struct sk_buff *skb;
	struct cdc_ncm_ctx *ctx = (struct cdc_ncm_ctx *)dev->data[0];
	int len;
	int nframes;
	int x;
	int offset;
	struct usb_cdc_ncm_ndp16 *ndp16;
	struct usb_cdc_ncm_dpe16 *dpe16;
	int ndpoffset;
	int loopcount = 50; /* arbitrary max preventing infinite loop */

	ndpoffset = cdc_ncm_rx_verify_nth16(ctx, skb_in);
	if (ndpoffset < 0)
		goto error;

next_ndp:
	nframes = cdc_ncm_rx_verify_ndp16(skb_in, ndpoffset);
	if (nframes < 0)
		goto error;

	ndp16 = (struct usb_cdc_ncm_ndp16 *)(skb_in->data + ndpoffset);

	if (le32_to_cpu(ndp16->dwSignature) != USB_CDC_NCM_NDP16_NOCRC_SIGN) {
		pr_debug("invalid DPT16 signature <%u>\n",
			 le32_to_cpu(ndp16->dwSignature));
		goto err_ndp;
	}
	dpe16 = ndp16->dpe16;

	for (x = 0; x < nframes; x++, dpe16++) {
		offset = le16_to_cpu(dpe16->wDatagramIndex);
		len = le16_to_cpu(dpe16->wDatagramLength);

		/*
		 * CDC NCM ch. 3.7
		 * All entries after first NULL entry are to be ignored
		 */
		if ((offset == 0) || (len == 0)) {
			if (!x)
				goto err_ndp; /* empty NTB */
			break;
		}

		/* sanity checking */
		if (((offset + len) > skb_in->len) ||
				(len > ctx->rx_max) || (len < ETH_HLEN)) {
			pr_debug("invalid frame detected (ignored)"
					"offset[%u]=%u, length=%u, skb=%p\n",
					x, offset, len, skb_in);
			if (!x)
				goto err_ndp;
			break;

		} else {
			skb = skb_clone(skb_in, GFP_ATOMIC);
			if (!skb)
				goto error;
			skb->len = len;
			skb->data = ((u8 *)skb_in->data) + offset;
			skb_set_tail_pointer(skb, len);
			usbnet_skb_return(dev, skb);
		}
	}
err_ndp:
	/* are there more NDPs to process? */
	ndpoffset = le16_to_cpu(ndp16->wNextNdpIndex);
	if (ndpoffset && loopcount--)
		goto next_ndp;

	return 1;
error:
	return 0;
}

static void
cdc_ncm_speed_change(struct cdc_ncm_ctx *ctx,
		     struct usb_cdc_speed_change *data)
{
	uint32_t rx_speed = le32_to_cpu(data->DLBitRRate);
	uint32_t tx_speed = le32_to_cpu(data->ULBitRate);

	/*
	 * Currently the USB-NET API does not support reporting the actual
	 * device speed. Do print it instead.
	 */
	if ((tx_speed != ctx->tx_speed) || (rx_speed != ctx->rx_speed)) {
		ctx->tx_speed = tx_speed;
		ctx->rx_speed = rx_speed;

		if ((tx_speed > 1000000) && (rx_speed > 1000000)) {
			printk(KERN_INFO KBUILD_MODNAME
				": %s: %u mbit/s downlink "
				"%u mbit/s uplink\n",
				ctx->netdev->name,
				(unsigned int)(rx_speed / 1000000U),
				(unsigned int)(tx_speed / 1000000U));
		} else {
			printk(KERN_INFO KBUILD_MODNAME
				": %s: %u kbit/s downlink "
				"%u kbit/s uplink\n",
				ctx->netdev->name,
				(unsigned int)(rx_speed / 1000U),
				(unsigned int)(tx_speed / 1000U));
		}
	}
}

static void cdc_ncm_status(struct usbnet *dev, struct urb *urb)
{
	struct cdc_ncm_ctx *ctx;
	struct usb_cdc_notification *event;

	ctx = (struct cdc_ncm_ctx *)dev->data[0];

	if (urb->actual_length < sizeof(*event))
		return;

	/* test for split data in 8-byte chunks */
	if (test_and_clear_bit(EVENT_STS_SPLIT, &dev->flags)) {
		cdc_ncm_speed_change(ctx,
		      (struct usb_cdc_speed_change *)urb->transfer_buffer);
		return;
	}

	event = urb->transfer_buffer;

	switch (event->bNotificationType) {
	case USB_CDC_NOTIFY_NETWORK_CONNECTION:
		/*
		 * According to the CDC NCM specification ch.7.1
		 * USB_CDC_NOTIFY_NETWORK_CONNECTION notification shall be
		 * sent by device after USB_CDC_NOTIFY_SPEED_CHANGE.
		 */
		ctx->connected = le16_to_cpu(event->wValue);

		printk(KERN_INFO KBUILD_MODNAME ": %s: network connection:"
			" %sconnected\n",
			ctx->netdev->name, ctx->connected ? "" : "dis");

		usbnet_link_change(dev, ctx->connected, 0);
		if (!ctx->connected)
			ctx->tx_speed = ctx->rx_speed = 0;
		break;

	case USB_CDC_NOTIFY_SPEED_CHANGE:
		if (urb->actual_length < (sizeof(*event) +
					sizeof(struct usb_cdc_speed_change)))
			set_bit(EVENT_STS_SPLIT, &dev->flags);
		else
			cdc_ncm_speed_change(ctx,
				(struct usb_cdc_speed_change *) &event[1]);
		break;

	default:
		dev_dbg(&dev->udev->dev,
			"NCM: unexpected notification 0x%02x!\n",
			event->bNotificationType);
		break;
	}
}

static int cdc_ncm_check_connect(struct usbnet *dev)
{
	struct cdc_ncm_ctx *ctx;

	ctx = (struct cdc_ncm_ctx *)dev->data[0];
	if (ctx == NULL)
		return 1;	/* disconnected */

	return !ctx->connected;
}

static int
cdc_ncm_probe(struct usb_interface *udev, const struct usb_device_id *prod)
{
	return usbnet_probe(udev, prod);
}

static void cdc_ncm_disconnect(struct usb_interface *intf)
{
	struct usbnet *dev = usb_get_intfdata(intf);

	if (dev == NULL)
		return;		/* already disconnected */

	usbnet_disconnect(intf);
}

static const struct driver_info cdc_ncm_info = {
	.description = "CDC NCM",
	.flags = FLAG_POINTTOPOINT | FLAG_NO_SETINT | FLAG_MULTI_PACKET
<<<<<<< HEAD
                        | FLAG_LINK_INTR,
=======
			| FLAG_LINK_INTR,
>>>>>>> ec55e7c2
	.bind = cdc_ncm_bind,
	.unbind = cdc_ncm_unbind,
	.check_connect = cdc_ncm_check_connect,
	.manage_power = usbnet_manage_power,
	.status = cdc_ncm_status,
	.rx_fixup = cdc_ncm_rx_fixup,
	.tx_fixup = cdc_ncm_tx_fixup,
};

/* Same as cdc_ncm_info, but with FLAG_WWAN */
static const struct driver_info wwan_info = {
	.description = "Mobile Broadband Network Device",
	.flags = FLAG_POINTTOPOINT | FLAG_NO_SETINT | FLAG_MULTI_PACKET
			| FLAG_LINK_INTR | FLAG_WWAN,
	.bind = cdc_ncm_bind,
	.unbind = cdc_ncm_unbind,
	.check_connect = cdc_ncm_check_connect,
	.manage_power = usbnet_manage_power,
	.status = cdc_ncm_status,
	.rx_fixup = cdc_ncm_rx_fixup,
	.tx_fixup = cdc_ncm_tx_fixup,
};

/* Same as wwan_info, but with FLAG_NOARP  */
static const struct driver_info wwan_noarp_info = {
	.description = "Mobile Broadband Network Device (NO ARP)",
	.flags = FLAG_POINTTOPOINT | FLAG_NO_SETINT | FLAG_MULTI_PACKET
			| FLAG_LINK_INTR | FLAG_WWAN | FLAG_NOARP,
	.bind = cdc_ncm_bind,
	.unbind = cdc_ncm_unbind,
	.check_connect = cdc_ncm_check_connect,
	.manage_power = usbnet_manage_power,
	.status = cdc_ncm_status,
	.rx_fixup = cdc_ncm_rx_fixup,
	.tx_fixup = cdc_ncm_tx_fixup,
};

static const struct usb_device_id cdc_devs[] = {
	/* Ericsson MBM devices like F5521gw */
	{ .match_flags = USB_DEVICE_ID_MATCH_INT_INFO
		| USB_DEVICE_ID_MATCH_VENDOR,
	  .idVendor = 0x0bdb,
	  .bInterfaceClass = USB_CLASS_COMM,
	  .bInterfaceSubClass = USB_CDC_SUBCLASS_NCM,
	  .bInterfaceProtocol = USB_CDC_PROTO_NONE,
	  .driver_info = (unsigned long) &wwan_info,
	},

	/* Dell branded MBM devices like DW5550 */
	{ .match_flags = USB_DEVICE_ID_MATCH_INT_INFO
		| USB_DEVICE_ID_MATCH_VENDOR,
	  .idVendor = 0x413c,
	  .bInterfaceClass = USB_CLASS_COMM,
	  .bInterfaceSubClass = USB_CDC_SUBCLASS_NCM,
	  .bInterfaceProtocol = USB_CDC_PROTO_NONE,
	  .driver_info = (unsigned long) &wwan_info,
	},

	/* Toshiba branded MBM devices */
	{ .match_flags = USB_DEVICE_ID_MATCH_INT_INFO
		| USB_DEVICE_ID_MATCH_VENDOR,
	  .idVendor = 0x0930,
	  .bInterfaceClass = USB_CLASS_COMM,
	  .bInterfaceSubClass = USB_CDC_SUBCLASS_NCM,
	  .bInterfaceProtocol = USB_CDC_PROTO_NONE,
	  .driver_info = (unsigned long) &wwan_info,
	},

	/* tag Huawei devices as wwan */
	{ USB_VENDOR_AND_INTERFACE_INFO(0x12d1,
					USB_CLASS_COMM,
					USB_CDC_SUBCLASS_NCM,
					USB_CDC_PROTO_NONE),
	  .driver_info = (unsigned long)&wwan_info,
	},

	/* Huawei NCM devices disguised as vendor specific */
	{ USB_VENDOR_AND_INTERFACE_INFO(0x12d1, 0xff, 0x02, 0x16),
	  .driver_info = (unsigned long)&wwan_info,
	},
	{ USB_VENDOR_AND_INTERFACE_INFO(0x12d1, 0xff, 0x02, 0x46),
	  .driver_info = (unsigned long)&wwan_info,
	},
	{ USB_VENDOR_AND_INTERFACE_INFO(0x12d1, 0xff, 0x02, 0x76),
	  .driver_info = (unsigned long)&wwan_info,
	},

	/* Infineon(now Intel) HSPA Modem platform */
	{ USB_DEVICE_AND_INTERFACE_INFO(0x1519, 0x0443,
		USB_CLASS_COMM,
		USB_CDC_SUBCLASS_NCM, USB_CDC_PROTO_NONE),
	  .driver_info = (unsigned long)&wwan_noarp_info,
	},

	/* Generic CDC-NCM devices */
	{ USB_INTERFACE_INFO(USB_CLASS_COMM,
		USB_CDC_SUBCLASS_NCM, USB_CDC_PROTO_NONE),
		.driver_info = (unsigned long)&cdc_ncm_info,
	},
	{
	},
};
MODULE_DEVICE_TABLE(usb, cdc_devs);

static struct usb_driver cdc_ncm_driver = {
	.name = "cdc_ncm",
	.id_table = cdc_devs,
	.probe = cdc_ncm_probe,
	.disconnect = cdc_ncm_disconnect,
	.suspend = usbnet_suspend,
	.resume = usbnet_resume,
	.reset_resume =	usbnet_resume,
	.supports_autosuspend = 1,
	.disable_hub_initiated_lpm = 1,
};

module_usb_driver(cdc_ncm_driver);

MODULE_AUTHOR("Hans Petter Selasky");
MODULE_DESCRIPTION("USB CDC NCM host driver");
MODULE_LICENSE("Dual BSD/GPL");<|MERGE_RESOLUTION|>--- conflicted
+++ resolved
@@ -610,12 +610,8 @@
 	if (cdc_ncm_comm_intf_is_mbim(intf->cur_altsetting))
 		return -ENODEV;
 
-<<<<<<< HEAD
-	return cdc_ncm_bind_common(dev, intf, CDC_NCM_DATA_ALTSETTING_NCM);
-=======
 	/* NCM data altsetting is always 1 */
 	return cdc_ncm_bind_common(dev, intf, 1);
->>>>>>> ec55e7c2
 }
 
 static void cdc_ncm_align_tail(struct sk_buff *skb, size_t modulus, size_t remainder, size_t max)
@@ -1162,11 +1158,7 @@
 static const struct driver_info cdc_ncm_info = {
 	.description = "CDC NCM",
 	.flags = FLAG_POINTTOPOINT | FLAG_NO_SETINT | FLAG_MULTI_PACKET
-<<<<<<< HEAD
-                        | FLAG_LINK_INTR,
-=======
 			| FLAG_LINK_INTR,
->>>>>>> ec55e7c2
 	.bind = cdc_ncm_bind,
 	.unbind = cdc_ncm_unbind,
 	.check_connect = cdc_ncm_check_connect,
