--- conflicted
+++ resolved
@@ -172,8 +172,8 @@
 
 typedef struct sg_device { /* holds the state of each scsi generic device */
 	struct scsi_device *device;
-	wait_queue_head_t open_wait;    /* queue open() when O_EXCL present */
-	struct mutex open_rel_lock;     /* held when in open() or release() */
+	struct mutex open_rel_lock;
+	wait_queue_head_t open_wait;	/* queue open() when O_EXCL in use */
 	int sg_tablesize;	/* adapter's max scatter-gather table size */
 	u32 index;		/* device index number */
 	struct list_head sfds;
@@ -585,12 +585,9 @@
 	struct sg_header old_hdr;
 	sg_io_hdr_t *hp;
 	unsigned char cmnd[SG_MAX_CDB_SIZE];
-<<<<<<< HEAD
 
 	if (unlikely(segment_eq(get_fs(), KERNEL_DS)))
 		return -EINVAL;
-=======
->>>>>>> 14a59755
 
 	if ((!(sfp = (Sg_fd *) filp->private_data)) || (!(sdp = sfp->parentdp)))
 		return -ENXIO;
@@ -1709,13 +1706,7 @@
 		return -ENOMEM;
 	}
 
-<<<<<<< HEAD
 	blk_rq_set_block_pc(rq);
-=======
-	if (hp->cmd_len > BLK_MAX_CDB)
-		rq->cmd = long_cmdp;
-	memcpy(rq->cmd, cmd, hp->cmd_len);
->>>>>>> 14a59755
 
 	if (hp->cmd_len > BLK_MAX_CDB)
 		rq->cmd = long_cmdp;
@@ -2637,9 +2628,9 @@
 			seq_puts(s, cp);
 			blen = srp->data.bufflen;
 			usg = srp->data.k_use_sg;
-			seq_puts(s, srp->done ?
-				 ((1 == srp->done) ?  "rcv:" : "fin:")
-				  : "act:");
+			seq_printf(s, srp->done ?
+				   ((1 == srp->done) ?  "rcv:" : "fin:")
+				   : "act:");
 			seq_printf(s, " id=%d blen=%d",
 				   srp->header.pack_id, blen);
 			if (srp->done)
