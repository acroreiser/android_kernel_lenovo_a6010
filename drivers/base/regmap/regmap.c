--- conflicted
+++ resolved
@@ -1321,7 +1321,6 @@
 }
 EXPORT_SYMBOL_GPL(regmap_bulk_write);
 
-<<<<<<< HEAD
 /*
  * _regmap_raw_multi_reg_write()
  *
@@ -1330,7 +1329,7 @@
  * relative. The page register has been written if that was necessary.
  */
 int _regmap_raw_multi_reg_write(struct regmap *map,
-				       const struct reg_default *regs,
+				       const struct reg_sequence *regs,
 				       size_t num_regs)
 {
 	int ret;
@@ -1386,17 +1385,19 @@
 }
 
 static int _regmap_range_multi_paged_reg_write(struct regmap *map,
-					       struct reg_default *regs,
+					       struct reg_sequence *regs,
 					       size_t num_regs)
 {
 	int ret;
 	int i, n;
-	struct reg_default *base;
+	struct reg_sequence *base;
 	unsigned int this_page;
+	unsigned int page_change = 0;
 	/*
 	 * the set of registers are not neccessarily in order, but
 	 * since the order of write must be preserved this algorithm
-	 * chops the set each time the page changes
+	 * chops the set each time the page changes. This also applies
+	 * if there is a delay required at any point in the sequence.
 	 */
 	base = regs;
 	for (i = 0, n = 0; i < num_regs; i++, n++) {
@@ -1412,15 +1413,42 @@
 				this_page = win_page;
 			if (win_page != this_page) {
 				this_page = win_page;
-				ret = _regmap_raw_multi_reg_write(map, base, n);
+				page_change = 1;
+			}
+		}
+
+		/* If we have both a page change and a delay make sure to
+		 * write the regs and apply the delay before we change the
+		 * page.
+		 */
+
+		if (page_change || regs[i].delay_us) {
+			/* For situations where the first write requires
+			 * a delay we need to make sure we don't call
+			 * raw_multi_reg_write with n=0
+			 * This can't occur with page breaks as we
+			 * never write on the first iteration
+			 */
+			if (regs[i].delay_us && i == 0)
+				n = 1;
+			ret = _regmap_raw_multi_reg_write(map, base, n);
+			if (ret != 0)
+				return ret;
+
+			if (regs[i].delay_us)
+				udelay(regs[i].delay_us);
+
+			base += n;
+			n = 0;
+			if (page_change) {
+				ret = _regmap_select_page(map,
+							  &base[n].reg,
+							  range, 1);
 				if (ret != 0)
 					return ret;
-				base += n;
-				n = 0;
+
+				page_change = 0;
 			}
-			ret = _regmap_select_page(map, &base[n].reg, range, 1);
-			if (ret != 0)
-				return ret;
 		}
 	}
 	if (n > 0)
@@ -1430,7 +1458,7 @@
 
 
 static int _regmap_multi_reg_write(struct regmap *map,
-				   const struct reg_default *regs,
+				   const struct reg_sequence *regs,
 				   size_t num_regs)
 {
 	int i;
@@ -1441,6 +1469,9 @@
 			ret = _regmap_write(map, regs[i].reg, regs[i].def);
 			if (ret != 0)
 				return ret;
+
+			if (regs[i].delay_us)
+				udelay(regs[i].delay_us);
 		}
 		return 0;
 	}
@@ -1484,10 +1515,13 @@
 		unsigned int reg = regs[i].reg;
 		struct regmap_range_node *range;
 
+		/* Coalesce all the writes between a page break or a delay
+		 * in a sequence
+		 */
 		range = _regmap_range_lookup(map, reg);
-		if (range) {
-			size_t len = sizeof(struct reg_default)*num_regs;
-			struct reg_default *base = kmemdup(regs, len,
+		if (range || regs[i].delay_us) {
+			size_t len = sizeof(struct reg_sequence)*num_regs;
+			struct reg_sequence *base = kmemdup(regs, len,
 							   GFP_KERNEL);
 			if (!base)
 				return -ENOMEM;
@@ -1499,46 +1533,18 @@
 		}
 	}
 	return _regmap_raw_multi_reg_write(map, regs, num_regs);
-=======
-static int _regmap_multi_reg_write(struct regmap *map,
-				   const struct reg_sequence *regs,
-				   int num_regs)
-{
-	int i, ret;
-
-	for (i = 0; i < num_regs; i++) {
-		if (regs[i].reg % map->reg_stride)
-			return -EINVAL;
-		ret = _regmap_write(map, regs[i].reg, regs[i].def);
-		if (ret != 0) {
-			dev_err(map->dev, "Failed to write %x = %x: %d\n",
-				regs[i].reg, regs[i].def, ret);
-			return ret;
-		}
-
-		if (regs[i].delay_us)
-			udelay(regs[i].delay_us);
-	}
-
-	return 0;
->>>>>>> b9eae6bb
 }
 
 /*
  * regmap_multi_reg_write(): Write multiple registers to the device
  *
-<<<<<<< HEAD
  * where the set of register,value pairs are supplied in any order,
  * possibly not all in a single range.
-=======
- * where the set of register are supplied in any order
->>>>>>> b9eae6bb
  *
  * @map: Register map to write to
  * @regs: Array of structures containing register,value to be written
  * @num_regs: Number of registers to write
  *
-<<<<<<< HEAD
  * The 'normal' block write mode will send ultimately send data on the
  * target bus as R,V1,V2,V3,..,Vn where successively higer registers are
  * addressed. However, this alternative block multi write mode will send
@@ -1548,8 +1554,31 @@
  * A value of zero will be returned on success, a negative errno will be
  * returned in error cases.
  */
-int regmap_multi_reg_write(struct regmap *map, const struct reg_default *regs,
-=======
+int regmap_multi_reg_write(struct regmap *map, const struct reg_sequence *regs,
+			   int num_regs)
+{
+	int ret;
+
+	map->lock(map->lock_arg);
+
+	ret = _regmap_multi_reg_write(map, regs, num_regs);
+
+	map->unlock(map->lock_arg);
+
+	return ret;
+}
+EXPORT_SYMBOL(regmap_multi_reg_write);
+
+/*
+ * regmap_multi_reg_write_bypassed(): Write multiple registers to the
+ *                                    device but not the cache
+ *
+ * where the set of register are supplied in any order
+ *
+ * @map: Register map to write to
+ * @regs: Array of structures containing register,value to be written
+ * @num_regs: Number of registers to write
+ *
  * This function is intended to be used for writing a large block of data
  * atomically to the device in single transfer for those I2C client devices
  * that implement this alternative block write mode.
@@ -1557,49 +1586,8 @@
  * A value of zero will be returned on success, a negative errno will
  * be returned in error cases.
  */
-int regmap_multi_reg_write(struct regmap *map, const struct reg_sequence *regs,
->>>>>>> b9eae6bb
-			   int num_regs)
-{
-	int ret;
-
-	map->lock(map->lock_arg);
-
-	ret = _regmap_multi_reg_write(map, regs, num_regs);
-
-	map->unlock(map->lock_arg);
-
-	return ret;
-}
-<<<<<<< HEAD
-EXPORT_SYMBOL(regmap_multi_reg_write);
-=======
-EXPORT_SYMBOL_GPL(regmap_multi_reg_write);
->>>>>>> b9eae6bb
-
-/*
- * regmap_multi_reg_write_bypassed(): Write multiple registers to the
- *                                    device but not the cache
- *
- * where the set of register are supplied in any order
- *
- * @map: Register map to write to
- * @regs: Array of structures containing register,value to be written
- * @num_regs: Number of registers to write
- *
- * This function is intended to be used for writing a large block of data
- * atomically to the device in single transfer for those I2C client devices
- * that implement this alternative block write mode.
- *
- * A value of zero will be returned on success, a negative errno will
- * be returned in error cases.
- */
 int regmap_multi_reg_write_bypassed(struct regmap *map,
-<<<<<<< HEAD
-				    const struct reg_default *regs,
-=======
 				    const struct reg_sequence *regs,
->>>>>>> b9eae6bb
 				    int num_regs)
 {
 	int ret;
@@ -1618,11 +1606,7 @@
 
 	return ret;
 }
-<<<<<<< HEAD
 EXPORT_SYMBOL(regmap_multi_reg_write_bypassed);
-=======
-EXPORT_SYMBOL_GPL(regmap_multi_reg_write_bypassed);
->>>>>>> b9eae6bb
 
 /**
  * regmap_raw_write_async(): Write raw values to one or more registers
@@ -2054,7 +2038,7 @@
  * corrections to be applied to the device defaults on startup, such
  * as the updates some vendors provide to undocumented registers.
  */
-int regmap_register_patch(struct regmap *map, const struct reg_default *regs,
+int regmap_register_patch(struct regmap *map, const struct reg_sequence *regs,
 			  int num_regs)
 {
 	int i, ret;
@@ -2080,10 +2064,10 @@
 		}
 	}
 
-	map->patch = kcalloc(num_regs, sizeof(struct reg_default), GFP_KERNEL);
+	map->patch = kcalloc(num_regs, sizeof(struct reg_sequence), GFP_KERNEL);
 	if (map->patch != NULL) {
 		memcpy(map->patch, regs,
-		       num_regs * sizeof(struct reg_default));
+		       num_regs * sizeof(struct reg_sequence));
 		map->patch_regs = num_regs;
 	} else {
 		ret = -ENOMEM;
