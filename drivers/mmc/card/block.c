--- conflicted
+++ resolved
@@ -288,14 +288,10 @@
 	int ret;
 	struct mmc_blk_data *md = mmc_blk_get(dev_to_disk(dev));
 
-<<<<<<< HEAD
 	if (!md)
 		return -EINVAL;
 
-	ret = snprintf(buf, PAGE_SIZE, "%d",
-=======
 	ret = snprintf(buf, PAGE_SIZE, "%d\n",
->>>>>>> ec55e7c2
 		       get_disk_ro(dev_to_disk(dev)) ^
 		       md->read_only);
 	mmc_blk_put(md);
@@ -2678,7 +2674,6 @@
 			break;
 		case MMC_BLK_CMD_ERR:
 			ret = mmc_blk_cmd_err(md, card, brq, req, ret);
-<<<<<<< HEAD
 			if (!mmc_blk_reset(md, card->host, type)) {
 				if (!ret) {
 					/*
@@ -2694,13 +2689,6 @@
 				break;
 			}
 			goto cmd_abort;
-=======
-			if (mmc_blk_reset(md, card->host, type))
-				goto cmd_abort;
-			if (!ret)
-				goto start_new_req;
-			break;
->>>>>>> ec55e7c2
 		case MMC_BLK_RETRY:
 			if (retry++ < MMC_BLK_MAX_RETRIES)
 				break;
