/*
 * Copyright (c) 2014-2015, The Linux Foundation. All rights reserved.
 *
 * This program is free software; you can redistribute it and/or modify
 * it under the terms of the GNU General Public License version 2 and
 * only version 2 as published by the Free Software Foundation.
 *
 * This program is distributed in the hope that it will be useful,
 * but WITHOUT ANY WARRANTY; without even the implied warranty of
 * MERCHANTABILITY or FITNESS FOR A PARTICULAR PURPOSE.  See the
 * GNU General Public License for more details.
 */

#define pr_fmt(fmt) "bimc-bwmon: " fmt

#include <linux/kernel.h>
#include <linux/module.h>
#include <linux/init.h>
#include <linux/io.h>
#include <linux/delay.h>
#include <linux/err.h>
#include <linux/errno.h>
#include <linux/interrupt.h>
#include <linux/platform_device.h>
#include <linux/of.h>
#include <linux/of_device.h>
#include <linux/spinlock.h>
#include "governor_bw_hwmon.h"

#define GLB_INT_STATUS(m)	((m)->global_base + 0x100)
#define GLB_INT_CLR(m)		((m)->global_base + 0x108)
#define	GLB_INT_EN(m)		((m)->global_base + 0x10C)
#define MON_INT_STATUS(m)	((m)->base + 0x100)
#define MON_INT_CLR(m)		((m)->base + 0x108)
#define	MON_INT_EN(m)		((m)->base + 0x10C)
#define	MON_EN(m)		((m)->base + 0x280)
#define MON_CLEAR(m)		((m)->base + 0x284)
#define MON_CNT(m)		((m)->base + 0x288)
#define MON_THRES(m)		((m)->base + 0x290)
#define MON_MASK(m)		((m)->base + 0x298)
#define MON_MATCH(m)		((m)->base + 0x29C)

/*
 * Don't set the threshold lower than this value. This helps avoid
 * threshold IRQs when the traffic is close to zero and even small
 * changes can exceed the threshold percentage.
 */
#define FLOOR_MBPS	100UL

struct bwmon_spec {
	bool wrap_on_thres;
	bool overflow;
};

struct bwmon {
	void __iomem *base;
	void __iomem *global_base;
	unsigned int mport;
	unsigned int irq;
	const struct bwmon_spec *spec;
	struct device *dev;
	struct bw_hwmon hw;
};

#define to_bwmon(ptr)		container_of(ptr, struct bwmon, hw)

static DEFINE_SPINLOCK(glb_lock);
static void mon_enable(struct bwmon *m)
{
	writel_relaxed(0x1, MON_EN(m));
}

static void mon_disable(struct bwmon *m)
{
	writel_relaxed(0x0, MON_EN(m));
<<<<<<< HEAD
=======
	/*
	 * mon_disable() and mon_irq_clear(),
	 * If latter goes first and count happen to trigger irq, we would
	 * have the irq line high but no one handling it.
	 */
>>>>>>> 52e55f37
	mb();
}

static void mon_clear(struct bwmon *m)
{
	writel_relaxed(0x1, MON_CLEAR(m));
}

static void mon_irq_enable(struct bwmon *m)
{
	u32 val;

	spin_lock(&glb_lock);
	val = readl_relaxed(GLB_INT_EN(m));
	val |= 1 << m->mport;
	writel_relaxed(val, GLB_INT_EN(m));
	spin_unlock(&glb_lock);

	val = readl_relaxed(MON_INT_EN(m));
	val |= 0x1;
	writel_relaxed(val, MON_INT_EN(m));
<<<<<<< HEAD
=======
	/*
	 * make Sure irq enable complete for local and global
	 * to avoid race with other monitor calls
	 */
>>>>>>> 52e55f37
	mb();
}

static void mon_irq_disable(struct bwmon *m)
{
	u32 val;

	spin_lock(&glb_lock);
	val = readl_relaxed(GLB_INT_EN(m));
	val &= ~(1 << m->mport);
	writel_relaxed(val, GLB_INT_EN(m));
	spin_unlock(&glb_lock);

	val = readl_relaxed(MON_INT_EN(m));
	val &= ~0x1;
	writel_relaxed(val, MON_INT_EN(m));
<<<<<<< HEAD
=======
	/*
	 * make Sure irq disable complete for local and global
	 * to avoid race with other monitor calls
	 */
>>>>>>> 52e55f37
	mb();
}

static unsigned int mon_irq_status(struct bwmon *m)
{
	u32 mval, gval;

	mval = readl_relaxed(MON_INT_STATUS(m)),
	gval = readl_relaxed(GLB_INT_STATUS(m));

	dev_dbg(m->dev, "IRQ status p:%x, g:%x\n", mval, gval);

	return mval;
}

static void mon_irq_clear(struct bwmon *m)
{
	writel_relaxed(0x3, MON_INT_CLR(m));
	mb();
	writel_relaxed(1 << m->mport, GLB_INT_CLR(m));
	mb();
}

static void mon_set_limit(struct bwmon *m, u32 count)
{
	writel_relaxed(count, MON_THRES(m));
	dev_dbg(m->dev, "Thres: %08x\n", count);
}

static u32 mon_get_limit(struct bwmon *m)
{
	return readl_relaxed(MON_THRES(m));
}

#define THRES_HIT(status)	(status & BIT(0))
#define OVERFLOW(status)	(status & BIT(1))
static unsigned long mon_get_count(struct bwmon *m)
{
	unsigned long count, status;

	count = readl_relaxed(MON_CNT(m));
	status = mon_irq_status(m);

	dev_dbg(m->dev, "Counter: %08lx\n", count);

	if (OVERFLOW(status) && m->spec->overflow)
		count += 0xFFFFFFFF;
	if (THRES_HIT(status) && m->spec->wrap_on_thres)
		count += mon_get_limit(m);

	dev_dbg(m->dev, "Actual Count: %08lx\n", count);

	return count;
}

/* ********** CPUBW specific code  ********** */

/* Returns MBps of read/writes for the sampling window. */
static unsigned int bytes_to_mbps(long long bytes, unsigned int us)
{
	bytes *= USEC_PER_SEC;
	do_div(bytes, us);
	bytes = DIV_ROUND_UP_ULL(bytes, SZ_1M);
	return bytes;
}

static unsigned int mbps_to_bytes(unsigned long mbps, unsigned int ms,
				  unsigned int tolerance_percent)
{
	mbps *= (100 + tolerance_percent) * ms;
	mbps /= 100;
	mbps = DIV_ROUND_UP(mbps, MSEC_PER_SEC);
	mbps *= SZ_1M;
	return mbps;
}

static unsigned long meas_bw_and_set_irq(struct bw_hwmon *hw,
					 unsigned int tol, unsigned int us)
{
	unsigned long mbps;
	u32 limit;
	unsigned int sample_ms = hw->df->profile->polling_ms;
	struct bwmon *m = to_bwmon(hw);

	mon_disable(m);

	mbps = mon_get_count(m);
	mbps = bytes_to_mbps(mbps, us);

	/*
	 * If the counter wraps on thres, don't set the thres too low.
	 * Setting it too low runs the risk of the counter wrapping around
	 * multiple times before the IRQ is processed.
	 */
	if (likely(!m->spec->wrap_on_thres))
		limit = mbps_to_bytes(max(mbps, FLOOR_MBPS), sample_ms, tol);
	else
		limit = mbps_to_bytes(max(mbps, 400UL), sample_ms, tol);

	mon_set_limit(m, limit);

	mon_clear(m);
	mon_irq_clear(m);
	mon_enable(m);

	dev_dbg(m->dev, "MBps = %lu\n", mbps);
	return mbps;
}

static irqreturn_t bwmon_intr_handler(int irq, void *dev)
{
	struct bwmon *m = dev;
	if (mon_irq_status(m)) {
		update_bw_hwmon(&m->hw);
		return IRQ_HANDLED;
	}

	return IRQ_NONE;
}

static int start_bw_hwmon(struct bw_hwmon *hw, unsigned long mbps)
{
	struct bwmon *m = to_bwmon(hw);
	u32 limit;
	int ret;

	ret = request_threaded_irq(m->irq, NULL, bwmon_intr_handler,
				  IRQF_ONESHOT | IRQF_SHARED,
				  dev_name(m->dev), m);
	if (ret) {
		dev_err(m->dev, "Unable to register interrupt handler! (%d)\n",
				ret);
		return ret;
	}

	mon_disable(m);

	limit = mbps_to_bytes(mbps, hw->df->profile->polling_ms, 0);
	mon_set_limit(m, limit);

	mon_clear(m);
	mon_irq_clear(m);
	mon_irq_enable(m);
	mon_enable(m);

	return 0;
}

static void stop_bw_hwmon(struct bw_hwmon *hw)
{
	struct bwmon *m = to_bwmon(hw);

	mon_irq_disable(m);
	free_irq(m->irq, m);
	mon_disable(m);
	mon_clear(m);
	mon_irq_clear(m);
}

static int suspend_bw_hwmon(struct bw_hwmon *hw)
{
	struct bwmon *m = to_bwmon(hw);

	mon_irq_disable(m);
	free_irq(m->irq, m);
	mon_disable(m);
	mon_irq_clear(m);

	return 0;
}

static int resume_bw_hwmon(struct bw_hwmon *hw)
{
	struct bwmon *m = to_bwmon(hw);
	int ret;

	mon_clear(m);
	ret = request_threaded_irq(m->irq, NULL, bwmon_intr_handler,
				  IRQF_ONESHOT | IRQF_SHARED,
				  dev_name(m->dev), m);
	if (ret) {
		dev_err(m->dev, "Unable to register interrupt handler! (%d)\n",
				ret);
		return ret;
	}

	mon_irq_enable(m);
	mon_enable(m);

	return 0;
}

/*************************************************************************/

static const struct bwmon_spec spec[] = {
	{ .wrap_on_thres = true, .overflow = false },
	{ .wrap_on_thres = false, .overflow = true },
};

static struct of_device_id match_table[] = {
	{ .compatible = "qcom,bimc-bwmon", .data = &spec[0] },
	{ .compatible = "qcom,bimc-bwmon2", .data = &spec[1] },
	{}
};

static int bimc_bwmon_driver_probe(struct platform_device *pdev)
{
	struct device *dev = &pdev->dev;
	struct resource *res;
	struct bwmon *m;
	const struct of_device_id *id;
	int ret;
	u32 data;

	m = devm_kzalloc(dev, sizeof(*m), GFP_KERNEL);
	if (!m)
		return -ENOMEM;
	m->dev = dev;

	ret = of_property_read_u32(dev->of_node, "qcom,mport", &data);
	if (ret) {
		dev_err(dev, "mport not found!\n");
		return ret;
	}
	m->mport = data;

	id = of_match_device(match_table, dev);
	if (!id) {
		dev_err(dev, "Unknown device type!\n");
		return -ENODEV;
	}
	m->spec = id->data;

	res = platform_get_resource_byname(pdev, IORESOURCE_MEM, "base");
	if (!res) {
		dev_err(dev, "base not found!\n");
		return -EINVAL;
	}
	m->base = devm_ioremap(dev, res->start, resource_size(res));
	if (!m->base) {
		dev_err(dev, "Unable map base!\n");
		return -ENOMEM;
	}

	res = platform_get_resource_byname(pdev, IORESOURCE_MEM, "global_base");
	if (!res) {
		dev_err(dev, "global_base not found!\n");
		return -EINVAL;
	}
	m->global_base = devm_ioremap(dev, res->start, resource_size(res));
	if (!m->global_base) {
		dev_err(dev, "Unable map global_base!\n");
		return -ENOMEM;
	}

	m->irq = platform_get_irq(pdev, 0);
	if (m->irq < 0) {
		dev_err(dev, "Unable to get IRQ number\n");
		return m->irq;
	}

	m->hw.of_node = of_parse_phandle(dev->of_node, "qcom,target-dev", 0);
	if (!m->hw.of_node)
		return -EINVAL;
	m->hw.start_hwmon = &start_bw_hwmon,
	m->hw.stop_hwmon = &stop_bw_hwmon,
	m->hw.suspend_hwmon = &suspend_bw_hwmon,
	m->hw.resume_hwmon = &resume_bw_hwmon,
	m->hw.meas_bw_and_set_irq = &meas_bw_and_set_irq,

	ret = register_bw_hwmon(dev, &m->hw);
	if (ret) {
		dev_err(dev, "Dev BW hwmon registration failed\n");
		return ret;
	}

	return 0;
}

static struct platform_driver bimc_bwmon_driver = {
	.probe = bimc_bwmon_driver_probe,
	.driver = {
		.name = "bimc-bwmon",
		.of_match_table = match_table,
		.owner = THIS_MODULE,
	},
};

static int __init bimc_bwmon_init(void)
{
	return platform_driver_register(&bimc_bwmon_driver);
}
module_init(bimc_bwmon_init);

static void __exit bimc_bwmon_exit(void)
{
	platform_driver_unregister(&bimc_bwmon_driver);
}
module_exit(bimc_bwmon_exit);

MODULE_DESCRIPTION("BIMC bandwidth monitor driver");
MODULE_LICENSE("GPL v2");<|MERGE_RESOLUTION|>--- conflicted
+++ resolved
@@ -73,14 +73,11 @@
 static void mon_disable(struct bwmon *m)
 {
 	writel_relaxed(0x0, MON_EN(m));
-<<<<<<< HEAD
-=======
 	/*
 	 * mon_disable() and mon_irq_clear(),
 	 * If latter goes first and count happen to trigger irq, we would
 	 * have the irq line high but no one handling it.
 	 */
->>>>>>> 52e55f37
 	mb();
 }
 
@@ -102,13 +99,10 @@
 	val = readl_relaxed(MON_INT_EN(m));
 	val |= 0x1;
 	writel_relaxed(val, MON_INT_EN(m));
-<<<<<<< HEAD
-=======
 	/*
 	 * make Sure irq enable complete for local and global
 	 * to avoid race with other monitor calls
 	 */
->>>>>>> 52e55f37
 	mb();
 }
 
@@ -125,13 +119,10 @@
 	val = readl_relaxed(MON_INT_EN(m));
 	val &= ~0x1;
 	writel_relaxed(val, MON_INT_EN(m));
-<<<<<<< HEAD
-=======
 	/*
 	 * make Sure irq disable complete for local and global
 	 * to avoid race with other monitor calls
 	 */
->>>>>>> 52e55f37
 	mb();
 }
 
