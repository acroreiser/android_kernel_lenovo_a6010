--- conflicted
+++ resolved
@@ -169,19 +169,6 @@
 		invn,gpio-int = <&msm_gpio 115 0x2002>;
 		invn,place = "Portrait Down Back Side";
 	};
-<<<<<<< HEAD
-};
-
-&sdhc_2 {
-	qcom,nonremovable;
-
-	interrupts = <0 1>;
-	interrupt-map = <0 &intc 0 125 0
-		1 &intc 0 221 0>;
-	interrupt-names = "hc_irq", "pwr_irq";
-	/delete-property/ cd-gpios;
-};
-=======
 
 	tps65132@3e {
 		compatible = "ti,tps65132";
@@ -214,4 +201,13 @@
 		};
 	};
 };
->>>>>>> 16c47fa8
+
+&sdhc_2 {
+	qcom,nonremovable;
+
+	interrupts = <0 1>;
+	interrupt-map = <0 &intc 0 125 0
+		1 &intc 0 221 0>;
+	interrupt-names = "hc_irq", "pwr_irq";
+	/delete-property/ cd-gpios;
+};
